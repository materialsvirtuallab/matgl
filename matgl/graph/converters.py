--- conflicted
+++ resolved
@@ -4,17 +4,13 @@
 import abc
 from typing import TYPE_CHECKING
 
-<<<<<<< HEAD
-import dgl
 import numpy as np
 import torch
 from dgl.backend import tensor
 from pymatgen.core import Molecule, Structure
 from pymatgen.optimization.neighbors import find_points_in_spheres
-=======
 if TYPE_CHECKING:
     import dgl
->>>>>>> c56c6b8f
 
 
 class GraphConverter(metaclass=abc.ABCMeta):
