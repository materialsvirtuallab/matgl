"""Computing various graph based operations."""
from __future__ import annotations

import dgl
import numpy as np
import torch

from matgl.ext.pymatgen import get_empty_graph


def compute_3body(g: dgl.DGLGraph):
    """Calculate the three body indices from pair atom indices.

    Args:
        g: DGL graph

    Returns:
        l_g: DGL graph containing three body information from graph
        triple_bond_indices (np.ndarray): bond indices that form three-body
        n_triple_ij (np.ndarray): number of three-body angles for each bond
        n_triple_i (np.ndarray): number of three-body angles each atom
        n_triple_s (np.ndarray): number of three-body angles for each structure
    """
    n_atoms = [g.num_nodes()]
    n_atoms_total = np.sum(g.num_nodes())
    first_col = g.edges()[0].reshape(-1, 1)
    all_indices = torch.arange(n_atoms_total).reshape(1, -1)
    n_bond_per_atom = torch.count_nonzero(first_col == all_indices, dim=0)
    n_triple_i = n_bond_per_atom * (n_bond_per_atom - 1)
    n_triple = torch.sum(n_triple_i)
    n_triple_ij = (n_bond_per_atom - 1).repeat_interleave(n_bond_per_atom)
    triple_bond_indices = torch.empty((n_triple, 2), dtype=torch.int64)  # type: ignore

    start = 0
    cs = 0
    for n in n_bond_per_atom:
        if n > 0:
            """
            triple_bond_indices is generated from all pair permutations of atom indices. The
            numpy version below does this with much greater efficiency. The equivalent slow
            code is:

            ```
            for j, k in itertools.permutations(range(n), 2):
                triple_bond_indices[index] = [start + j, start + k]
            ```
            """
            r = torch.arange(n)
            x, y = torch.meshgrid(r, r)
            c = torch.stack([y.ravel(), x.ravel()], dim=1)
            final = c[c[:, 0] != c[:, 1]]
            triple_bond_indices[start : start + (n * (n - 1)), :] = final + cs
            start += n * (n - 1)
            cs += n

    n_triple_s = []
    i = 0
    for n in n_atoms:
        j = i + n
        n_triple_s.append(torch.sum(n_triple_i[i:j]))
        i = j

    src_id, dst_id = (triple_bond_indices[:, 0], triple_bond_indices[:, 1])
    l_g = dgl.graph((src_id, dst_id))
    three_body_id = np.unique(triple_bond_indices)
    max_three_body_id = max(np.concatenate([three_body_id + 1, [0]]))
    l_g.ndata["bond_dist"] = g.edata["bond_dist"][:max_three_body_id]
    l_g.ndata["bond_vec"] = g.edata["bond_vec"][:max_three_body_id]
    l_g.ndata["pbc_offset"] = g.edata["pbc_offset"][:max_three_body_id]
    l_g.ndata["n_triple_ij"] = n_triple_ij[:max_three_body_id]
    n_triple_s = torch.tensor(n_triple_s, dtype=torch.int64)  # type: ignore
    return l_g, triple_bond_indices, n_triple_ij, n_triple_i, n_triple_s


def compute_pair_vector_and_distance(g: dgl.DGLGraph):
    """Calculate bond vectors and distances using dgl graphs.

    Args:
    g: DGL graph

    Returns:
    bond_vec (torch.tensor): bond distance between two atoms
    bond_dist (torch.tensor): vector from src node to dst node
    """
    bond_vec = torch.zeros(g.num_edges(), 3)
    bond_vec[:, :] = (
        g.ndata["pos"][g.edges()[1][:].long(), :]
        + torch.squeeze(torch.matmul(g.edata["pbc_offset"].unsqueeze(1), torch.squeeze(g.edata["lattice"])))
        - g.ndata["pos"][g.edges()[0][:].long(), :]
    )

    bond_dist = torch.norm(bond_vec, dim=1)

    return bond_vec, bond_dist


def compute_theta_and_phi(edges: dgl.udf.EdgeBatch):
    """Calculate bond angle Theta and Phi using dgl graphs.

    Args:
    edges: DGL graph edges

    Returns:
    cos_theta: torch.Tensor
    phi: torch.Tensor
    triple_bond_lengths (torch.tensor):
    """
    vec1 = edges.src["bond_vec"]
    vec2 = edges.dst["bond_vec"]
    cosine_theta = torch.sum(vec1 * vec2, dim=1) / (torch.norm(vec1, dim=1) * torch.norm(vec2, dim=1))
    return {
        "cos_theta": cosine_theta,
        "phi": torch.zeros_like(cosine_theta),
        "triple_bond_lengths": edges.dst["bond_dist"],
    }


def create_line_graph(g: dgl.DGLGraph, threebody_cutoff: float):
    """
    Calculate the three body indices from pair atom indices.

    Args:
        g: DGL graph
        threebody_cutoff (float): cutoff for three-body interactions

    Returns:
        l_g: DGL graph containing three body information from graph
    """
<<<<<<< HEAD
    # isolated atoms
    if (g.in_degrees().cpu().numpy() < 1).all():
        l_g = get_empty_graph(0)
    # only one edge within cutoff
    elif (g.in_degrees().cpu().numpy() < 2).all():
        l_g = get_empty_graph(g.num_edges())
        l_g.ndata["bond_dist"] = g.edata["bond_dist"]
        l_g.ndata["bond_vec"] = g.edata["bond_vec"]
        l_g.ndata["pbc_offset"] = g.edata["pbc_offset"]
        l_g.ndata["n_triple_ij"] = torch.zeros(g.num_edges(), dtype=torch.int64)
    else:
=======
    g_unbatched = dgl.unbatch(g_batched)
    l_g_unbatched = []
    for g in g_unbatched:
>>>>>>> 183ed6eb
        valid_three_body = g.edata["bond_dist"] <= threebody_cutoff
        src_id_with_three_body = g.edges()[0][valid_three_body]
        dst_id_with_three_body = g.edges()[1][valid_three_body]
        graph_with_three_body = dgl.graph((src_id_with_three_body, dst_id_with_three_body))
        graph_with_three_body.edata["bond_dist"] = g.edata["bond_dist"][valid_three_body]
        graph_with_three_body.edata["bond_vec"] = g.edata["bond_vec"][valid_three_body]
        graph_with_three_body.edata["pbc_offset"] = g.edata["pbc_offset"][valid_three_body]
<<<<<<< HEAD
        # only one edge within threebody cutoff
        if (graph_with_three_body.in_degrees().cpu().numpy() < 2).all():
            l_g = get_empty_graph(graph_with_three_body.num_edges())
            l_g.ndata["bond_dist"] = g.edata["bond_dist"]
            l_g.ndata["bond_vec"] = g.edata["bond_vec"]
            l_g.ndata["pbc_offset"] = g.edata["pbc_offset"]
            l_g.ndata["n_triple_ij"] = torch.zeros(g.num_edges(), dtype=torch.int64)
        else:
            l_g, triple_bond_indices, n_triple_ij, n_triple_i, n_triple_s = compute_3body(graph_with_three_body)

    return l_g
=======
        l_g, triple_bond_indices, n_triple_ij, n_triple_i, n_triple_s = compute_3body(graph_with_three_body)
        l_g_unbatched.append(l_g)
    l_g_batched = dgl.batch(l_g_unbatched)
    return l_g_batched
>>>>>>> 183ed6eb
<|MERGE_RESOLUTION|>--- conflicted
+++ resolved
@@ -4,8 +4,6 @@
 import dgl
 import numpy as np
 import torch
-
-from matgl.ext.pymatgen import get_empty_graph
 
 
 def compute_3body(g: dgl.DGLGraph):
@@ -62,8 +60,8 @@
 
     src_id, dst_id = (triple_bond_indices[:, 0], triple_bond_indices[:, 1])
     l_g = dgl.graph((src_id, dst_id))
-    three_body_id = np.unique(triple_bond_indices)
-    max_three_body_id = max(np.concatenate([three_body_id + 1, [0]]))
+    three_body_id = torch.unique(triple_bond_indices)
+    max_three_body_id = max(torch.cat([three_body_id + 1, torch.tensor([0])]))
     l_g.ndata["bond_dist"] = g.edata["bond_dist"][:max_three_body_id]
     l_g.ndata["bond_vec"] = g.edata["bond_vec"][:max_three_body_id]
     l_g.ndata["pbc_offset"] = g.edata["pbc_offset"][:max_three_body_id]
@@ -126,45 +124,12 @@
     Returns:
         l_g: DGL graph containing three body information from graph
     """
-<<<<<<< HEAD
-    # isolated atoms
-    if (g.in_degrees().cpu().numpy() < 1).all():
-        l_g = get_empty_graph(0)
-    # only one edge within cutoff
-    elif (g.in_degrees().cpu().numpy() < 2).all():
-        l_g = get_empty_graph(g.num_edges())
-        l_g.ndata["bond_dist"] = g.edata["bond_dist"]
-        l_g.ndata["bond_vec"] = g.edata["bond_vec"]
-        l_g.ndata["pbc_offset"] = g.edata["pbc_offset"]
-        l_g.ndata["n_triple_ij"] = torch.zeros(g.num_edges(), dtype=torch.int64)
-    else:
-=======
-    g_unbatched = dgl.unbatch(g_batched)
-    l_g_unbatched = []
-    for g in g_unbatched:
->>>>>>> 183ed6eb
-        valid_three_body = g.edata["bond_dist"] <= threebody_cutoff
-        src_id_with_three_body = g.edges()[0][valid_three_body]
-        dst_id_with_three_body = g.edges()[1][valid_three_body]
-        graph_with_three_body = dgl.graph((src_id_with_three_body, dst_id_with_three_body))
-        graph_with_three_body.edata["bond_dist"] = g.edata["bond_dist"][valid_three_body]
-        graph_with_three_body.edata["bond_vec"] = g.edata["bond_vec"][valid_three_body]
-        graph_with_three_body.edata["pbc_offset"] = g.edata["pbc_offset"][valid_three_body]
-<<<<<<< HEAD
-        # only one edge within threebody cutoff
-        if (graph_with_three_body.in_degrees().cpu().numpy() < 2).all():
-            l_g = get_empty_graph(graph_with_three_body.num_edges())
-            l_g.ndata["bond_dist"] = g.edata["bond_dist"]
-            l_g.ndata["bond_vec"] = g.edata["bond_vec"]
-            l_g.ndata["pbc_offset"] = g.edata["pbc_offset"]
-            l_g.ndata["n_triple_ij"] = torch.zeros(g.num_edges(), dtype=torch.int64)
-        else:
-            l_g, triple_bond_indices, n_triple_ij, n_triple_i, n_triple_s = compute_3body(graph_with_three_body)
-
-    return l_g
-=======
-        l_g, triple_bond_indices, n_triple_ij, n_triple_i, n_triple_s = compute_3body(graph_with_three_body)
-        l_g_unbatched.append(l_g)
-    l_g_batched = dgl.batch(l_g_unbatched)
-    return l_g_batched
->>>>>>> 183ed6eb
+    valid_three_body = g.edata["bond_dist"] <= threebody_cutoff
+    src_id_with_three_body = g.edges()[0][valid_three_body]
+    dst_id_with_three_body = g.edges()[1][valid_three_body]
+    graph_with_three_body = dgl.graph((src_id_with_three_body, dst_id_with_three_body))
+    graph_with_three_body.edata["bond_dist"] = g.edata["bond_dist"][valid_three_body]
+    graph_with_three_body.edata["bond_vec"] = g.edata["bond_vec"][valid_three_body]
+    graph_with_three_body.edata["pbc_offset"] = g.edata["pbc_offset"][valid_three_body]
+    l_g, triple_bond_indices, n_triple_ij, n_triple_i, n_triple_s = compute_3body(graph_with_three_body)
+    return l_g