"""Computing various graph based operations."""
from __future__ import annotations

from typing import Any, Callable

import dgl
import numpy as np
import torch


def compute_3body(g: dgl.DGLGraph):
    """Calculate the three body indices from pair atom indices.

    Args:
        g: DGL graph

    Returns:
        l_g: DGL graph containing three body information from graph
        triple_bond_indices (np.ndarray): bond indices that form three-body
        n_triple_ij (np.ndarray): number of three-body angles for each bond
        n_triple_i (np.ndarray): number of three-body angles each atom
        n_triple_s (np.ndarray): number of three-body angles for each structure
    """
    n_atoms = [g.num_nodes()]
    n_atoms_total = np.sum(g.num_nodes())
    first_col = g.edges()[0].reshape(-1, 1)
    all_indices = torch.arange(n_atoms_total).reshape(1, -1)
    n_bond_per_atom = torch.count_nonzero(first_col == all_indices, dim=0)
    n_triple_i = n_bond_per_atom * (n_bond_per_atom - 1)
    n_triple = torch.sum(n_triple_i)
    n_triple_ij = (n_bond_per_atom - 1).repeat_interleave(n_bond_per_atom)
    triple_bond_indices = torch.empty((n_triple, 2), dtype=torch.int64)  # type: ignore

    start = 0
    cs = 0
    for n in n_bond_per_atom:
        if n > 0:
            """
            triple_bond_indices is generated from all pair permutations of atom indices. The
            numpy version below does this with much greater efficiency. The equivalent slow
            code is:

            ```
            for j, k in itertools.permutations(range(n), 2):
                triple_bond_indices[index] = [start + j, start + k]
            ```
            """
            r = torch.arange(n)
            x, y = torch.meshgrid(r, r)
            c = torch.stack([y.ravel(), x.ravel()], dim=1)
            final = c[c[:, 0] != c[:, 1]]
            triple_bond_indices[start : start + (n * (n - 1)), :] = final + cs
            start += n * (n - 1)
            cs += n

    n_triple_s = []
    i = 0
    for n in n_atoms:
        j = i + n
        n_triple_s.append(torch.sum(n_triple_i[i:j]))
        i = j

    src_id, dst_id = (triple_bond_indices[:, 0], triple_bond_indices[:, 1])
    l_g = dgl.graph((src_id, dst_id))
    three_body_id = np.unique(triple_bond_indices)
    max_three_body_id = max(np.concatenate([three_body_id + 1, [0]]))
    l_g.ndata["bond_dist"] = g.edata["bond_dist"][:max_three_body_id]
    l_g.ndata["bond_vec"] = g.edata["bond_vec"][:max_three_body_id]
    l_g.ndata["pbc_offset"] = g.edata["pbc_offset"][:max_three_body_id]
    l_g.ndata["n_triple_ij"] = n_triple_ij[:max_three_body_id]
    n_triple_s = torch.tensor(n_triple_s, dtype=torch.int64)  # type: ignore
    return l_g, triple_bond_indices, n_triple_ij, n_triple_i, n_triple_s


def compute_pair_vector_and_distance(g: dgl.DGLGraph):
    """Calculate bond vectors and distances using dgl graphs.

    Args:
    g: DGL graph

    Returns:
    bond_vec (torch.tensor): bond distance between two atoms
    bond_dist (torch.tensor): vector from src node to dst node
    """
    bond_vec = torch.zeros(g.num_edges(), 3)
    bond_vec[:, :] = (
        g.ndata["pos"][g.edges()[1][:].long(), :]
        + torch.squeeze(torch.matmul(g.edata["pbc_offset"].unsqueeze(1), torch.squeeze(g.edata["lattice"])))
        - g.ndata["pos"][g.edges()[0][:].long(), :]
    )

    bond_dist = torch.norm(bond_vec, dim=1)

    return bond_vec, bond_dist


def compute_theta_and_phi(edges: dgl.udf.EdgeBatch):
    """Calculate bond angle Theta and Phi using dgl graphs.

    Args:
    edges: DGL graph edges

    Returns:
    cos_theta: torch.Tensor
    phi: torch.Tensor
    triple_bond_lengths (torch.tensor):
    """
    vec1 = edges.src["bond_vec"]
    vec2 = edges.dst["bond_vec"]
    cosine_theta = torch.sum(vec1 * vec2, dim=1) / (torch.norm(vec1, dim=1) * torch.norm(vec2, dim=1))
    return {
        "cos_theta": cosine_theta,
        "phi": torch.zeros_like(cosine_theta),
        "triple_bond_lengths": edges.dst["bond_dist"],
    }


def create_line_graph(g_batched: dgl.DGLGraph, threebody_cutoff: float):
    """Calculate the three body indices from pair atom indices.

    Args:
        g_batched: Batched DGL graph
        threebody_cutoff (float): cutoff for three-body interactions

    Returns:
        l_g: DGL graph containing three body information from graph
    """
    g_unbatched = dgl.unbatch(g_batched)
    l_g_unbatched = []
    for g in g_unbatched:
<<<<<<< HEAD
        if g.edges()[0].size(dim=0) > 0:
            graph_with_three_body = remove_edges_by_features(
                g, feat_name="bond_dist", condition=lambda x: x > threebody_cutoff
            )
        if graph_with_three_body.edata["bond_dist"].size(dim=0) > 0:
            l_g, triple_bond_indices, n_triple_ij, n_triple_i, n_triple_s = compute_3body(graph_with_three_body)
            l_g_unbatched.append(l_g)
=======
        valid_three_body = g.edata["bond_dist"] <= threebody_cutoff
        src_id_with_three_body = g.edges()[0][valid_three_body]
        dst_id_with_three_body = g.edges()[1][valid_three_body]
        graph_with_three_body = dgl.graph((src_id_with_three_body, dst_id_with_three_body))
        graph_with_three_body.edata["bond_dist"] = g.edata["bond_dist"][valid_three_body]
        graph_with_three_body.edata["bond_vec"] = g.edata["bond_vec"][valid_three_body]
        graph_with_three_body.edata["pbc_offset"] = g.edata["pbc_offset"][valid_three_body]
        l_g, triple_bond_indices, n_triple_ij, n_triple_i, n_triple_s = compute_3body(graph_with_three_body)
        l_g_unbatched.append(l_g)
>>>>>>> 390c6c1f
    l_g_batched = dgl.batch(l_g_unbatched)
    return l_g_batched


def create_bond_graph(graph: dgl.DGLGraph, cutoff: float, shared=True):
    """Calculate the bond graph from a graph.

    Args:
        graph: DGL graph
        cutoff (float): cutoff for bond lengths to include in the line (bond) graph
        shared (bool): whether to share node features between the bond graph and the original graph

    Returns:
        bond_graph: DGL graph containing bond information from graph
    """
    pruned_graph = remove_edges_by_features(graph, feat_name="bond_dist", condition=lambda x: x > cutoff)
    bond_graph = pruned_graph.line_graph(backtracking=False, shared=shared)

    first_col = pruned_graph.edges()[0].reshape(-1, 1)
    all_indices = torch.arange(pruned_graph.num_nodes()).reshape(1, -1)
    n_bond_per_atom = torch.count_nonzero(first_col == all_indices, dim=0)
    n_triple_ij = (n_bond_per_atom - 1).repeat_interleave(n_bond_per_atom)

    # TODO: do we need n_triple_i and n_triple_s?

    bond_graph.ndata["n_triple_ij"] = n_triple_ij
    return bond_graph


def remove_edges_by_features(
    graph: dgl.DGLGraph,
    feat_name: str,
    condition: Callable[[torch.Tensor, Any, ...], torch.Tensor],
    keep_ndata: bool = False,
    keep_edata: bool = True,
    *args,
    **kwargs,
) -> dgl.DGLGraph:
    """Removes edges graph that do satisfy given condition based on a specified feature value.

    Returns a new graph with edges removed.

    Args:
        graph: DGL graph
        feat_name: edge field name
        condition: condition function. Must be a function where the first is the value
            of the edge field data and returns a Tensor of boolean values.
        keep_ndata: whether to keep node features
        keep_edata: whether to keep edge features
        *args: additional arguments to pass to condition function
        **kwargs: additional keyword arguments to pass to condition function

    Returns: dgl.Graph with removed edges.
    """
    if feat_name not in graph.edata.keys():
        raise ValueError(f"Edge field {feat_name} not an edge feature in given graph.")

    valid_edges = torch.logical_not(condition(graph.edata[feat_name], *args, **kwargs))
    src, dst = graph.edges()
    src, dst = src[valid_edges], dst[valid_edges]
    new_g = dgl.graph((src, dst))

    if keep_ndata:
        for key, value in graph.ndata.items():
            new_g.ndata[key] = value
    if keep_edata:
        for key, value in graph.edata.items():
            new_g.edata[key] = value[valid_edges]

    return new_g<|MERGE_RESOLUTION|>--- conflicted
+++ resolved
@@ -128,25 +128,11 @@
     g_unbatched = dgl.unbatch(g_batched)
     l_g_unbatched = []
     for g in g_unbatched:
-<<<<<<< HEAD
-        if g.edges()[0].size(dim=0) > 0:
-            graph_with_three_body = remove_edges_by_features(
-                g, feat_name="bond_dist", condition=lambda x: x > threebody_cutoff
-            )
-        if graph_with_three_body.edata["bond_dist"].size(dim=0) > 0:
-            l_g, triple_bond_indices, n_triple_ij, n_triple_i, n_triple_s = compute_3body(graph_with_three_body)
-            l_g_unbatched.append(l_g)
-=======
-        valid_three_body = g.edata["bond_dist"] <= threebody_cutoff
-        src_id_with_three_body = g.edges()[0][valid_three_body]
-        dst_id_with_three_body = g.edges()[1][valid_three_body]
-        graph_with_three_body = dgl.graph((src_id_with_three_body, dst_id_with_three_body))
-        graph_with_three_body.edata["bond_dist"] = g.edata["bond_dist"][valid_three_body]
-        graph_with_three_body.edata["bond_vec"] = g.edata["bond_vec"][valid_three_body]
-        graph_with_three_body.edata["pbc_offset"] = g.edata["pbc_offset"][valid_three_body]
+        graph_with_three_body = remove_edges_by_features(
+            g, feat_name="bond_dist", condition=lambda x: x > threebody_cutoff
+        )
         l_g, triple_bond_indices, n_triple_ij, n_triple_i, n_triple_s = compute_3body(graph_with_three_body)
         l_g_unbatched.append(l_g)
->>>>>>> 390c6c1f
     l_g_batched = dgl.batch(l_g_unbatched)
     return l_g_batched
 
