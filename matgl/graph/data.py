--- conflicted
+++ resolved
@@ -386,14 +386,11 @@
             filename_line_graphs: filename of dgl line graphs
             filename_labels: filename of target labels file
             filename_state_attr: filename of state attributes.
-<<<<<<< HEAD
-=======
             skip_label_keys: keys of labels to skip when getting dataset items.
             name: name of dataset
             raw_dir : str specifying the directory that will store the downloaded data or the directory that already
                 stores the input data. Default: ~/.dgl/
             save_dir : directory to save the processed dataset. Default: same as raw_dir.
->>>>>>> ac87ee5e
         """
         self.converter = converter
         self.threebody_cutoff = threebody_cutoff
@@ -497,7 +494,6 @@
             self.line_graphs[idx],
             self.state_attr[idx],
             labels,
-<<<<<<< HEAD
         )
 
     def __len__(self):
@@ -585,8 +581,6 @@
             raw_dir=raw_dir,
             save_dir=save_dir,
             skip_label_keys=skip_label_keys,
-=======
->>>>>>> ac87ee5e
         )
 
     @property
