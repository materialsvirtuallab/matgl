--- conflicted
+++ resolved
@@ -7,7 +7,8 @@
 from torch import nn
 from torch.autograd import grad
 
-from matgl.ext.pymatgen_latest import get_one_graph
+from matgl.ext.pymatgen import get_one_graph
+from matgl.graph.compute import create_line_graph
 from matgl.layers import AtomRef
 from matgl.utils.io import IOMixIn
 
@@ -64,6 +65,7 @@
         Returns:
             energies, forces, stresses, hessian: torch.Tensor
         """
+        is_special_g = False
         if (g.in_degrees().cpu().numpy() < 2).all():
             g2 = get_one_graph(g)
             g = dgl.batch([g, g2])
@@ -72,6 +74,10 @@
                 if state_attr.dim() < 2
                 else torch.vstack([state_attr, state_attr[0]])
             )
+            if l_g is not None:
+                l_g2 = create_line_graph(g2, self.model.threebody_cutoff)
+                l_g = dgl.batch([l_g, l_g2])
+            is_special_g = True
         forces = torch.zeros(1)
         stresses = torch.zeros(1)
         hessian = torch.zeros(1)
@@ -122,14 +128,7 @@
                 count_edge = count_edge + num_edges
                 num_nodes = g.batch_num_nodes()[graph_id]
                 count_node = count_node + num_nodes
-<<<<<<< HEAD
-            stresses = torch.cat(stresses)
-        if (g.in_degrees().cpu().numpy() <= 2).all():
+            stresses = torch.cat(sts)
+        if is_special_g:
             return total_energies[:-1], forces[:-1], stresses[:-1], hessian[:-1]
-        else:
-            return total_energies, forces, stresses, hessian
-=======
-            stresses = torch.cat(sts)
-
-        return total_energies, forces, stresses, hessian
->>>>>>> f92699c7
+        return total_energies, forces, stresses, hessian