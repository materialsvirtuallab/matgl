"""Normalization modules."""


from __future__ import annotations

from typing import TYPE_CHECKING, Literal

import torch
import torch.nn as nn

import matgl

if TYPE_CHECKING:
    import dgl


class GraphNorm(nn.Module):
    """Graph normalization layer.

    Following the following paper:
        https://proceedings.mlr.press/v139/cai21e.html
    """

    def __init__(self, input_dim: int, eps: float = 1e-5, batched_field: Literal["node", "edge"] = "node"):
        """
        Init GraphNorm layer.

        Args:
            input_dim: dimension of input features
            eps: value added to denominator for numerical stability
            batched_field: batched attribute, the attributed from which to determine batches.
        """
        super().__init__()
        self.eps = eps
        self.weight = nn.Parameter(torch.ones(input_dim))
        self.bias = nn.Parameter(torch.zeros(input_dim))
        self.mean_scale = nn.Parameter(torch.ones(input_dim))
        self.batched_field = batched_field

    def forward(self, features: torch.Tensor, graph: dgl.DGLGraph):
        """Forward pass.

        Args:
            features (torch.Tensor): features
            graph (dgl.DGLGraph): graph

        Returns:
            torch.Tensor: normalized features
        """
<<<<<<< HEAD
        print("out", features.shape)
        batch_list = graph.batch_num_nodes().to(matgl.int_th)
=======
        batch_list = graph.batch_num_nodes() if self.batched_field == "node" else graph.batch_num_edges()
>>>>>>> 4b9ca218
        batch_index = torch.arange(graph.batch_size).repeat_interleave(batch_list)
        batch_index = batch_index.view((-1,) + (1,) * (features.dim() - 1)).expand_as(features)
        mean = torch.zeros(graph.batch_size, *features.shape[1:])
        mean = mean.scatter_add_(0, batch_index, features)
        mean = (mean.T / batch_list).T
        mean = mean.repeat_interleave(batch_list, dim=0)
        out = features - mean * self.mean_scale
        std = torch.zeros(graph.batch_size, *features.shape[1:])
        std = std.scatter_add_(0, batch_index, out.pow(2))
        std = ((std.T / batch_list).T + self.eps).sqrt()
        std = std.repeat_interleave(batch_list, dim=0)

        return self.weight * out / std + self.bias<|MERGE_RESOLUTION|>--- conflicted
+++ resolved
@@ -47,12 +47,7 @@
         Returns:
             torch.Tensor: normalized features
         """
-<<<<<<< HEAD
-        print("out", features.shape)
-        batch_list = graph.batch_num_nodes().to(matgl.int_th)
-=======
         batch_list = graph.batch_num_nodes() if self.batched_field == "node" else graph.batch_num_edges()
->>>>>>> 4b9ca218
         batch_index = torch.arange(graph.batch_size).repeat_interleave(batch_list)
         batch_index = batch_index.view((-1,) + (1,) * (features.dim() - 1)).expand_as(features)
         mean = torch.zeros(graph.batch_size, *features.shape[1:])
