from __future__ import annotations

from functools import lru_cache
from math import pi, sqrt

import sympy
import torch
from torch import nn

from matgl.layers._three_body import combine_sbf_shf
from matgl.utils.maths import SPHERICAL_BESSEL_ROOTS, _get_lambda_func


class GaussianExpansion(nn.Module):
    """Gaussian Radial Expansion.

    The bond distance is expanded to a vector of shape [m], where m is the number of Gaussian basis centers.
    """

    def __init__(
        self,
        initial: float = 0.0,
        final: float = 4.0,
        num_centers: int = 20,
        width: None | float = 0.5,
    ):
        """
        Args:
            initial: Location of initial Gaussian basis center.
            final: Location of final Gaussian basis center
            num_centers: Number of Gaussian Basis functions
            width: Width of Gaussian Basis functions.
        """
        super().__init__()
        self.centers = nn.Parameter(torch.linspace(initial, final, num_centers), requires_grad=False)  # type: ignore
        if width is None:
            self.width = 1.0 / torch.diff(self.centers).mean()
        else:
            self.width = width

    def reset_parameters(self):
        """Reinitialize model parameters."""
        self.centers = nn.Parameter(self.centers, requires_grad=False)

    def forward(self, bond_dists):
        """Expand distances.

        Args:
            bond_dists :
                Bond (edge) distances between two atoms (nodes)

        Returns:
            A vector of expanded distance with shape [num_centers]
        """
        diff = bond_dists[:, None] - self.centers[None, :]
        return torch.exp(-self.width * (diff**2))


class SphericalBesselFunction:
    """Calculate the spherical Bessel function based on sympy + pytorch implementations."""

    def __init__(self, max_l: int, max_n: int = 5, cutoff: float = 5.0, smooth: bool = False):
        """
        Args:
            max_l: int, max order (excluding l)
            max_n: int, max number of roots used in each l
            cutoff: float, cutoff radius
            smooth: Whether to smooth the function.
        """
        self.max_l = max_l
        self.max_n = max_n
        self.cutoff = cutoff
        self.smooth = smooth
        if smooth:
            self.funcs = self._calculate_smooth_symbolic_funcs()
        else:
            self.funcs = self._calculate_symbolic_funcs()

    @lru_cache(maxsize=128)
    def _calculate_symbolic_funcs(self) -> list:
        """Spherical basis functions based on Rayleigh formula. This function
        generates
        symbolic formula.

        Returns: list of symbolic functions
        """
        x = sympy.symbols("x")
        funcs = [sympy.expand_func(sympy.functions.special.bessel.jn(i, x)) for i in range(self.max_l + 1)]
        return [sympy.lambdify(x, func, torch) for func in funcs]

    @lru_cache(maxsize=128)
    def _calculate_smooth_symbolic_funcs(self) -> list:
        return _get_lambda_func(max_n=self.max_n, cutoff=self.cutoff)

    def __call__(self, r: torch.Tensor) -> torch.Tensor:
        """Args:
            r: torch.Tensor, distance tensor, 1D.

<<<<<<< HEAD
        Returns: [n, max_n * max_l] spherical Bessel function results
=======
        Returns:
            torch.Tensor: [n, max_n * max_l] spherical Bessel function results
>>>>>>> a71b6cb6
        """
        if self.smooth:
            return self._call_smooth_sbf(r)
        return self._call_sbf(r)

    def _call_smooth_sbf(self, r):
        results = [i(r) for i in self.funcs]
        return torch.t(torch.stack(results))

    def _call_sbf(self, r):
        roots = SPHERICAL_BESSEL_ROOTS[: self.max_l, : self.max_n]

        results = []
        factor = torch.tensor(sqrt(2.0 / self.cutoff**3))
        for i in range(self.max_l):
            root = roots[i]
            func = self.funcs[i]
            func_add1 = self.funcs[i + 1]
            results.append(
                func(r[:, None] * root[None, :] / self.cutoff) * factor / torch.abs(func_add1(root[None, :]))
            )
        return torch.cat(results, axis=1)

    @staticmethod
    def rbf_j0(r, cutoff: float = 5.0, max_n: int = 3):
        """Spherical Bessel function of order 0, ensuring the function value
        vanishes at cutoff.

        Args:
            r: torch.Tensor pytorch tensors
            cutoff: float, the cutoff radius
            max_n: int max number of basis

        Returns:
            basis function expansion using first spherical Bessel function
        """
        n = (torch.arange(1, max_n + 1)).type(dtype=torch.float32)[None, :]
        r = r[:, None]
        return sqrt(2.0 / cutoff) * torch.sin(n * pi / cutoff * r) / r


class FourierExpansion(nn.Module):
    """Fourier Expansion of a (periodic) scalar feature."""

    def __init__(self, max_f: int = 5, interval: float = pi, scale_factor: float = 1.0, learnable: bool = False):
        """Args:
        max_f (int): the maximum frequency of the Fourier expansion.
            Default = 5
        interval (float): the interval of the Fourier expansion, such that functions
            are orthonormal over [-interval, interval]. Default = pi
        scale_factor (float): pre-factor to scale all values.
            learnable (bool): whether to set the frequencies as learnable parameters
            Default = False.
        """
        super().__init__()
        self.max_f = max_f
        self.interval = interval
        self.scale_factor = scale_factor
        # Initialize frequencies at canonical
        if learnable:
            self.frequencies = torch.nn.Parameter(
                data=torch.arange(0, max_f + 1, dtype=torch.float32),
                requires_grad=True,
            )
        else:
            self.register_buffer("frequencies", torch.arange(0, max_f + 1, dtype=torch.float32))

    def forward(self, x: torch.Tensor) -> torch.Tensor:
        """Expand x into cos and sin functions."""
        result = x.new_zeros(x.shape[0], 1 + 2 * self.max_f)
        tmp = torch.outer(x, self.frequencies)
        result[:, ::2] = torch.cos(tmp * pi / self.interval)
        result[:, 1::2] = torch.sin(tmp[:, 1:] * pi / self.interval)
        return result / self.interval * self.scale_factor


class SphericalHarmonicsFunction:
    """Spherical Harmonics function."""

    def __init__(self, max_l: int, use_phi: bool = True):
        """
        Args:
            max_l: int, max l (excluding l)
            use_phi: bool, whether to use the polar angle. If not,
            the function will compute `Y_l^0`.
        """
        self.max_l = max_l
        self.use_phi = use_phi
        funcs = []
        theta, phi = sympy.symbols("theta phi")
        for lval in range(self.max_l):
            m_list = range(-lval, lval + 1) if self.use_phi else [0]  # type: ignore
            for m in m_list:
                func = sympy.functions.special.spherical_harmonics.Znm(lval, m, theta, phi).expand(func=True)
                funcs.append(func)
        # replace all theta with cos(theta)
        costheta = sympy.symbols("costheta")
        funcs = [i.subs({theta: sympy.acos(costheta)}) for i in funcs]
        self.orig_funcs = [sympy.simplify(i).evalf() for i in funcs]
        self.funcs = [sympy.lambdify([costheta, phi], i, [{"conjugate": _conjugate}, torch]) for i in self.orig_funcs]
        self.funcs[0] = _y00

    def __call__(self, costheta, phi=None):
        """Args:
            costheta: Cosine of the azimuthal angle
            phi: torch.Tensor, the polar angle.

        Returns: [n, m] spherical harmonic results, where n is the number
            of angles. The column is arranged following
            `[Y_0^0, Y_1^{-1}, Y_1^{0}, Y_1^1, Y_2^{-2}, ...]`
        """
        # costheta = torch.tensor(costheta, dtype=torch.complex64)
        # phi = torch.tensor(phi, dtype=torch.complex64)
        return torch.stack([func(costheta, phi) for func in self.funcs], axis=1)
        # results = results.type(dtype=DataType.torch_float)
        # return results


def _y00(theta, phi):
    r"""Spherical Harmonics with `l=m=0`.

    ..math::
        Y_0^0 = \frac{1}{2} \sqrt{\frac{1}{\pi}}

    Args:
        theta: torch.Tensor, the azimuthal angle
        phi: torch.Tensor, the polar angle

    Returns: `Y_0^0` results
    """
    return 0.5 * torch.ones_like(theta) * sqrt(1.0 / pi)


def _conjugate(x):
    return torch.conj(x)


def spherical_bessel_smooth(r, cutoff: float = 5.0, max_n: int = 10):
    """This is an orthogonal basis with first
    and second derivative at the cutoff
    equals to zero. The function was derived from the order 0 spherical Bessel
    function, and was expanded by the different zero roots.

    Ref:
        https://arxiv.org/pdf/1907.02374.pdf

    Args:
        r: torch.Tensor distance tensor
        cutoff: float, cutoff radius
        max_n: int, max number of basis, expanded by the zero roots

    Returns: expanded spherical harmonics with derivatives smooth at boundary

    """
    n = torch.arange(max_n).type(dtype=torch.float32)[None, :]
    r = r[:, None]
    fnr = (
        (-1) ** n
        * sqrt(2.0)
        * pi
        / cutoff**1.5
        * (n + 1)
        * (n + 2)
        / torch.sqrt(2 * n**2 + 6 * n + 5)
        * (_sinc(r * (n + 1) * pi / cutoff) + _sinc(r * (n + 2) * pi / cutoff))
    )
    en = n**2 * (n + 2) ** 2 / (4 * (n + 1) ** 4 + 1)
    dn = [torch.tensor(1.0)]
    for i in range(1, max_n):
        dn.append(1 - en[0, i] / dn[-1])
    dn = torch.stack(dn)  # type: ignore
    gn = [fnr[:, 0]]
    for i in range(1, max_n):
        gn.append(1 / torch.sqrt(dn[i]) * (fnr[:, i] + torch.sqrt(en[0, i] / dn[i - 1]) * gn[-1]))

    return torch.t(torch.stack(gn))


def _sinc(x):
    return torch.sin(x) / x


class SphericalBesselWithHarmonics(nn.Module):
    """Expansion of basis using Spherical Bessel and Harmonics."""

    def __init__(self, max_n: int, max_l: int, cutoff: float, use_smooth: bool, use_phi: bool):
        """
        Init SphericalBesselWithHarmonics.

        Args:
            max_n: Degree of radial basis functions.
            max_l: Degree of angular basis functions.
            cutoff: Cutoff sphere.
            use_smooth: Whether using smooth version of SBFs or not.
            use_phi: Using phi as angular basis functions.
        """
        super().__init__()

        assert max_n <= 64
        self.max_n = max_n
        self.max_l = max_l
        self.cutoff = cutoff
        self.use_phi = use_phi
        self.use_smooth = use_smooth

        # retrieve formulas
        self.shf = SphericalHarmonicsFunction(self.max_l, self.use_phi)
        if self.use_smooth:
            self.sbf = SphericalBesselFunction(self.max_l, self.max_n * self.max_l, self.cutoff, self.use_smooth)
        else:
            self.sbf = SphericalBesselFunction(self.max_l, self.max_n, self.cutoff, self.use_smooth)

    def forward(self, line_graph):
        sbf = self.sbf(line_graph.edata["triple_bond_lengths"])
        shf = self.shf(line_graph.edata["cos_theta"], line_graph.edata["phi"])
        return combine_sbf_shf(sbf, shf, max_n=self.max_n, max_l=self.max_l, use_phi=self.use_phi)<|MERGE_RESOLUTION|>--- conflicted
+++ resolved
@@ -96,12 +96,8 @@
         """Args:
             r: torch.Tensor, distance tensor, 1D.
 
-<<<<<<< HEAD
-        Returns: [n, max_n * max_l] spherical Bessel function results
-=======
         Returns:
             torch.Tensor: [n, max_n * max_l] spherical Bessel function results
->>>>>>> a71b6cb6
         """
         if self.smooth:
             return self._call_smooth_sbf(r)
