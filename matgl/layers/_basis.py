--- conflicted
+++ resolved
@@ -59,7 +59,6 @@
 class SphericalBesselFunction:
     """Calculate the spherical Bessel function based on sympy + pytorch implementations."""
 
-<<<<<<< HEAD
     def __init__(
         self, max_l: int, max_n: int = 5, cutoff: float = 5.0, smooth: bool = False
     ):
@@ -68,15 +67,6 @@
         max_n: int, max number of roots used in each l
         cutoff: float, cutoff radius
         smooth: Whether to smooth the function.
-=======
-    def __init__(self, max_l: int, max_n: int = 5, cutoff: float = 5.0, smooth: bool = False):
-        """
-        Args:
-            max_l: int, max order (excluding l)
-            max_n: int, max number of roots used in each l
-            cutoff: float, cutoff radius
-            smooth: Whether to smooth the function.
->>>>>>> 25d23cc4
         """
         self.max_l = max_l
         self.max_n = max_n
