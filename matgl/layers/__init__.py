"""This package implements the layers for M*GNet."""
from __future__ import annotations

from matgl.layers._activations import ActivationFunction
from matgl.layers._atom_ref import AtomRef
from matgl.layers._basis import FourierExpansion, RadialBesselFunction, SphericalBesselWithHarmonics
from matgl.layers._bond import BondExpansion
from matgl.layers._core import MLP, EdgeSet2Set, GatedMLP
from matgl.layers._embedding import EmbeddingBlock
<<<<<<< HEAD
from matgl.layers._graph_convolution import (
    CHGNetAtomGraphBlock,
    CHGNetBondGraphBlock,
    CHGNetGraphConv,
    CHGNetLineGraphConv,
    M3GNetBlock,
    M3GNetGraphConv,
    MEGNetBlock,
    MEGNetGraphConv,
)
=======
from matgl.layers._graph_convolution import M3GNetBlock, M3GNetGraphConv, MEGNetBlock, MEGNetGraphConv
from matgl.layers._norm import GraphNorm
>>>>>>> 4d880f0f
from matgl.layers._readout import ReduceReadOut, Set2SetReadOut, WeightedReadOut, WeightedReadOutPair
from matgl.layers._three_body import ThreeBodyInteractions<|MERGE_RESOLUTION|>--- conflicted
+++ resolved
@@ -7,7 +7,6 @@
 from matgl.layers._bond import BondExpansion
 from matgl.layers._core import MLP, EdgeSet2Set, GatedMLP
 from matgl.layers._embedding import EmbeddingBlock
-<<<<<<< HEAD
 from matgl.layers._graph_convolution import (
     CHGNetAtomGraphBlock,
     CHGNetBondGraphBlock,
@@ -18,9 +17,6 @@
     MEGNetBlock,
     MEGNetGraphConv,
 )
-=======
-from matgl.layers._graph_convolution import M3GNetBlock, M3GNetGraphConv, MEGNetBlock, MEGNetGraphConv
 from matgl.layers._norm import GraphNorm
->>>>>>> 4d880f0f
 from matgl.layers._readout import ReduceReadOut, Set2SetReadOut, WeightedReadOut, WeightedReadOutPair
 from matgl.layers._three_body import ThreeBodyInteractions