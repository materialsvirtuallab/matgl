"""Interface with pymatgen objects."""
from __future__ import annotations

from typing import TYPE_CHECKING

import numpy as np
import scipy.sparse as sp
import torch
from pymatgen.core import Element, Molecule, Structure
from pymatgen.optimization.neighbors import find_points_in_spheres

from matgl.graph.converters import GraphConverter

if TYPE_CHECKING:
    import dgl


def get_empty_graph(n_nodes: int):
    """
    Get the dgl graph without edges (bond).

    Args:
        n_nodes: number of nodes
    Returns:
        g: dgl.graph.
    """
    g = dgl.graph([], num_nodes=n_nodes)
    return g


def get_one_graph(g: dgl.DGLGraph):
    """
    Get the working dgl graph including bonds and angles.

    Args:
        g: DGL graph
    Returns:
        g_new: dgl.graph.
    """
    node_type = g.ndata["node_type"][0]
    lattice = [[10.0, 0.0, 0.0], [0.0, 10.0, 0.0], [0.0, 0.0, 10.0]]
    node_attr = g.ndata["attr"][0]
    volume = torch.tensor(8.0)

    g_new = dgl.graph(([0, 0, 1, 1], [1, 2, 0, 2]))
    g_new.ndata["pos"] = torch.tensor([[0.0, 0.0, 0.0], [1.0, 0.0, 0.0], [0.5, 0.866, 0.0]], dtype=torch.float64)
    g_new.ndata["attr"] = node_attr.repeat(3, 1)
    g_new.ndata["volume"] = volume.repeat(3)
    g_new.ndata["node_type"] = node_type.repeat(3)
    g_new.edata["lattice"] = tensor([[lattice] for i in range(g_new.num_edges())], dtype=torch.float64)
    g_new.edata["pbc_offset"] = torch.tensor([[0, 0, 0] for i in range(g_new.num_edges())], dtype=torch.float64)
    return g_new


def get_element_list(train_structures: list[Structure | Molecule]) -> tuple[str]:
    """Get the dictionary containing elements in the training set for atomic features.

    Args:
        train_structures: pymatgen Molecule/Structure object

    Returns:
        Tuple of elements covered in training set
    """
    elements: set[str] = set()
    for s in train_structures:
        elements.update(s.composition.get_el_amt_dict().keys())
    return tuple(sorted(elements, key=lambda el: Element(el).Z))  # type: ignore


class Molecule2Graph(GraphConverter):
    """Construct a DGL graph from Pymatgen Molecules."""

    def __init__(
        self,
        element_types: tuple[str, ...],
        cutoff: float = 5.0,
    ):
        """Parameters
        ----------
        element_types: List of elements present in dataset for graph conversion. This ensures all graphs are
            constructed with the same dimensionality of features.
        cutoff: Cutoff radius for graph representation
        """
        self.element_types = tuple(element_types)
        self.cutoff = cutoff

    def get_graph(self, mol: Molecule) -> tuple[dgl.DGLGraph, list]:
        """Get a DGL graph from an input molecule.

        :param mol: pymatgen molecule object
        :return: (dgl graph, state features)
        """
        natoms = len(mol)
        R = mol.cart_coords
        element_types = self.element_types
        Z = np.array([np.eye(len(element_types))[element_types.index(site.specie.symbol)] for site in mol])
        np.array([site.specie.Z for site in mol])
        weight = mol.composition.weight / len(mol)
        dist = np.linalg.norm(R[:, None, :] - R[None, :, :], axis=-1)
        dists = mol.distance_matrix.flatten()
        nbonds = (np.count_nonzero(dists <= self.cutoff) - natoms) / 2
        nbonds /= natoms
<<<<<<< HEAD
        # no neighbor
        if nbonds == 0.0:
            g = get_empty_graph(natoms)
        else:
            adj = sp.csr_matrix(dist <= self.cutoff) - sp.eye(natoms, dtype=np.bool_)
            adj = adj.tocoo()
            u, v = tensor(adj.row), tensor(adj.col)
            g = dgl.graph((u, v))
            g = dgl.to_bidirected(g)
            g.edata["pbc_offset"] = torch.zeros(g.num_edges(), 3)
            g.edata["lattice"] = torch.zeros(g.num_edges(), 3, 3)
        g.ndata["pos"] = tensor(R)
        g.ndata["attr"] = tensor(Z)
        g.ndata["node_type"] = tensor(np.hstack([[element_types.index(site.specie.symbol)] for site in mol]))
        state_attr = [weight, nbonds]

=======
        adj = sp.csr_matrix(dist <= self.cutoff) - sp.eye(natoms, dtype=np.bool_)
        adj = adj.tocoo()
        g, _ = super().get_graph_from_processed_structure(
            structure=mol,
            src_id=adj.row,
            dst_id=adj.col,
            images=torch.zeros(len(adj.row), 3),
            lattice_matrix=torch.zeros(1, 3, 3),
            Z=Z,
            element_types=element_types,
            cart_coords=R,
        )
        state_attr = [weight, nbonds]
>>>>>>> 183ed6eb
        return g, state_attr


class Structure2Graph(GraphConverter):
    """Construct a DGL graph from Pymatgen Structure."""

    def __init__(
        self,
        element_types: tuple[str, ...],
        cutoff: float = 5.0,
    ):
        """Parameters
        ----------
        element_types: List of elements present in dataset for graph conversion. This ensures all graphs are
            constructed with the same dimensionality of features.
        cutoff: Cutoff radius for graph representation
        """
        self.element_types = tuple(element_types)
        self.cutoff = cutoff

    def get_graph(self, structure: Structure) -> tuple[dgl.DGLGraph, list]:
        """Get a DGL graph from an input Structure.

        :param structure: pymatgen structure object
        :return:
            g: DGL graph
            state_attr: state features
        """
        numerical_tol = 1.0e-8
        pbc = np.array([1, 1, 1], dtype=int)
        element_types = self.element_types
        Z = np.array([np.eye(len(element_types))[element_types.index(site.specie.symbol)] for site in structure])
        lattice_matrix = np.ascontiguousarray(np.array(structure.lattice.matrix), dtype=float)
        volume = structure.volume
        cart_coords = np.ascontiguousarray(np.array(structure.cart_coords), dtype=float)
        src_id, dst_id, images, bond_dist = find_points_in_spheres(
            cart_coords,
            cart_coords,
            r=self.cutoff,
            pbc=pbc,
            lattice=lattice_matrix,
            tol=numerical_tol,
        )
        exclude_self = (src_id != dst_id) | (bond_dist > numerical_tol)
        src_id, dst_id, images, bond_dist = (
            src_id[exclude_self],
            dst_id[exclude_self],
            images[exclude_self],
            bond_dist[exclude_self],
        )
<<<<<<< HEAD
        # no neighbor
        if len(src_id) == 0:
            g = get_empty_graph(structure.num_sites)
        else:
            u, v = tensor(src_id), tensor(dst_id)
            g = dgl.graph((u, v))
            g.edata["pbc_offset"] = torch.tensor(images)
            g.edata["lattice"] = tensor([[lattice_matrix] for i in range(g.num_edges())])
        g.ndata["attr"] = tensor(Z)
        g.ndata["node_type"] = tensor(np.hstack([[element_types.index(site.specie.symbol)] for site in structure]))
        g.ndata["pos"] = tensor(cart_coords)
        g.ndata["volume"] = tensor([volume for _ in range(atomic_number.shape[0])])
        state_attr = [0.0, 0.0]
=======
        g, state_attr = super().get_graph_from_processed_structure(
            structure,
            src_id,
            dst_id,
            images,
            [lattice_matrix],
            Z,
            element_types,
            cart_coords,
        )
        g.ndata["volume"] = torch.tensor([volume] * g.num_nodes())
>>>>>>> 183ed6eb
        return g, state_attr<|MERGE_RESOLUTION|>--- conflicted
+++ resolved
@@ -13,43 +13,6 @@
 
 if TYPE_CHECKING:
     import dgl
-
-
-def get_empty_graph(n_nodes: int):
-    """
-    Get the dgl graph without edges (bond).
-
-    Args:
-        n_nodes: number of nodes
-    Returns:
-        g: dgl.graph.
-    """
-    g = dgl.graph([], num_nodes=n_nodes)
-    return g
-
-
-def get_one_graph(g: dgl.DGLGraph):
-    """
-    Get the working dgl graph including bonds and angles.
-
-    Args:
-        g: DGL graph
-    Returns:
-        g_new: dgl.graph.
-    """
-    node_type = g.ndata["node_type"][0]
-    lattice = [[10.0, 0.0, 0.0], [0.0, 10.0, 0.0], [0.0, 0.0, 10.0]]
-    node_attr = g.ndata["attr"][0]
-    volume = torch.tensor(8.0)
-
-    g_new = dgl.graph(([0, 0, 1, 1], [1, 2, 0, 2]))
-    g_new.ndata["pos"] = torch.tensor([[0.0, 0.0, 0.0], [1.0, 0.0, 0.0], [0.5, 0.866, 0.0]], dtype=torch.float64)
-    g_new.ndata["attr"] = node_attr.repeat(3, 1)
-    g_new.ndata["volume"] = volume.repeat(3)
-    g_new.ndata["node_type"] = node_type.repeat(3)
-    g_new.edata["lattice"] = tensor([[lattice] for i in range(g_new.num_edges())], dtype=torch.float64)
-    g_new.edata["pbc_offset"] = torch.tensor([[0, 0, 0] for i in range(g_new.num_edges())], dtype=torch.float64)
-    return g_new
 
 
 def get_element_list(train_structures: list[Structure | Molecule]) -> tuple[str]:
@@ -100,24 +63,6 @@
         dists = mol.distance_matrix.flatten()
         nbonds = (np.count_nonzero(dists <= self.cutoff) - natoms) / 2
         nbonds /= natoms
-<<<<<<< HEAD
-        # no neighbor
-        if nbonds == 0.0:
-            g = get_empty_graph(natoms)
-        else:
-            adj = sp.csr_matrix(dist <= self.cutoff) - sp.eye(natoms, dtype=np.bool_)
-            adj = adj.tocoo()
-            u, v = tensor(adj.row), tensor(adj.col)
-            g = dgl.graph((u, v))
-            g = dgl.to_bidirected(g)
-            g.edata["pbc_offset"] = torch.zeros(g.num_edges(), 3)
-            g.edata["lattice"] = torch.zeros(g.num_edges(), 3, 3)
-        g.ndata["pos"] = tensor(R)
-        g.ndata["attr"] = tensor(Z)
-        g.ndata["node_type"] = tensor(np.hstack([[element_types.index(site.specie.symbol)] for site in mol]))
-        state_attr = [weight, nbonds]
-
-=======
         adj = sp.csr_matrix(dist <= self.cutoff) - sp.eye(natoms, dtype=np.bool_)
         adj = adj.tocoo()
         g, _ = super().get_graph_from_processed_structure(
@@ -131,7 +76,6 @@
             cart_coords=R,
         )
         state_attr = [weight, nbonds]
->>>>>>> 183ed6eb
         return g, state_attr
 
 
@@ -182,21 +126,6 @@
             images[exclude_self],
             bond_dist[exclude_self],
         )
-<<<<<<< HEAD
-        # no neighbor
-        if len(src_id) == 0:
-            g = get_empty_graph(structure.num_sites)
-        else:
-            u, v = tensor(src_id), tensor(dst_id)
-            g = dgl.graph((u, v))
-            g.edata["pbc_offset"] = torch.tensor(images)
-            g.edata["lattice"] = tensor([[lattice_matrix] for i in range(g.num_edges())])
-        g.ndata["attr"] = tensor(Z)
-        g.ndata["node_type"] = tensor(np.hstack([[element_types.index(site.specie.symbol)] for site in structure]))
-        g.ndata["pos"] = tensor(cart_coords)
-        g.ndata["volume"] = tensor([volume for _ in range(atomic_number.shape[0])])
-        state_attr = [0.0, 0.0]
-=======
         g, state_attr = super().get_graph_from_processed_structure(
             structure,
             src_id,
@@ -208,5 +137,4 @@
             cart_coords,
         )
         g.ndata["volume"] = torch.tensor([volume] * g.num_nodes())
->>>>>>> 183ed6eb
         return g, state_attr