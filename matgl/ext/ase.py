"""Interfaces to the Atomic Simulation Environment package for dynamic simulations."""

from __future__ import annotations

import contextlib
import io
import pickle
import sys
from typing import TYPE_CHECKING

import numpy as np
import torch
from ase import Atoms, units
from ase.calculators.calculator import Calculator, all_changes
from ase.constraints import ExpCellFilter
from ase.md.nptberendsen import Inhomogeneous_NPTBerendsen, NPTBerendsen
from ase.md.nvtberendsen import NVTBerendsen
from ase.optimize.bfgs import BFGS
from ase.optimize.bfgslinesearch import BFGSLineSearch
from ase.optimize.fire import FIRE
from ase.optimize.lbfgs import LBFGS, LBFGSLineSearch
from ase.optimize.mdmin import MDMin
from ase.optimize.sciopt import SciPyFminBFGS, SciPyFminCG
from pymatgen.core.structure import Molecule, Structure
from pymatgen.io.ase import AseAtomsAdaptor
from pymatgen.optimization.neighbors import find_points_in_spheres

from matgl.ext.pymatgen import get_empty_graph
from matgl.graph.converters import GraphConverter

if TYPE_CHECKING:
    import dgl
    from ase.io import Trajectory
    from ase.optimize.optimize import Optimizer

    from matgl.apps.pes import Potential

OPTIMIZERS = {
    "FIRE": FIRE,
    "BFGS": BFGS,
    "LBFGS": LBFGS,
    "LBFGSLineSearch": LBFGSLineSearch,
    "MDMin": MDMin,
    "SciPyFminCG": SciPyFminCG,
    "SciPyFminBFGS": SciPyFminBFGS,
    "BFGSLineSearch": BFGSLineSearch,
}


class Atoms2Graph(GraphConverter):
    """Construct a DGL graph from ASE Atoms."""

    def __init__(
        self,
        element_types: tuple[str, ...],
        cutoff: float = 5.0,
    ):
        """Init Atoms2Graph from element types and cutoff radius.

        Args:
            element_types: List of elements present in dataset for graph conversion. This ensures all graphs are
                constructed with the same dimensionality of features.
            cutoff: Cutoff radius for graph representation
        """
        self.element_types = tuple(element_types)
        self.cutoff = cutoff

    def get_graph(self, atoms: Atoms) -> tuple[dgl.DGLGraph, list]:
        """Get a DGL graph from an input Atoms.

        Args:
            atoms: Atoms object.

        Returns:
            g: DGL graph
            state_attr: state features
        """
        numerical_tol = 1.0e-8
        pbc = np.array([1, 1, 1], dtype=int)
        element_types = self.element_types
        Z = np.array([np.eye(len(element_types))[element_types.index(i.symbol)] for i in atoms])
        lattice_matrix = np.ascontiguousarray(np.array(atoms.get_cell()), dtype=float)
        volume = atoms.get_volume()
        cart_coords = np.ascontiguousarray(np.array(atoms.get_positions()), dtype=float)
        src_id, dst_id, images, bond_dist = find_points_in_spheres(
            cart_coords,
            cart_coords,
            r=self.cutoff,
            pbc=pbc,
            lattice=lattice_matrix,
            tol=numerical_tol,
        )
        exclude_self = (src_id != dst_id) | (bond_dist > numerical_tol)
        src_id, dst_id, images, bond_dist = (
            src_id[exclude_self],
            dst_id[exclude_self],
            images[exclude_self],
            bond_dist[exclude_self],
        )
<<<<<<< HEAD
        # No neighbor
        if len(src_id) == 0:
            g = get_empty_graph(len(atoms))
        else:
            u, v = tensor(src_id), tensor(dst_id)
            g = dgl.graph((u, v))
            g.edata["pbc_offset"] = torch.tensor(images)
            g.edata["lattice"] = tensor([[lattice_matrix] for i in range(g.num_edges())])
        g.ndata["attr"] = tensor(Z)
        g.ndata["node_type"] = tensor(np.hstack([[element_types.index(i.symbol)] for i in atoms]))
        g.ndata["pos"] = tensor(cart_coords)
        g.ndata["volume"] = tensor([volume for i in range(atomic_number.shape[0])], dtype=torch.float32)
        state_attr = torch.tensor([0.0, 0.0])
=======
        g, state_attr = super().get_graph_from_processed_structure(
            AseAtomsAdaptor().get_structure(atoms),
            src_id,
            dst_id,
            images,
            [lattice_matrix],
            Z,
            element_types,
            cart_coords,
        )
        g.ndata["volume"] = torch.tensor([volume] * g.num_nodes())
>>>>>>> 183ed6eb
        return g, state_attr


class M3GNetCalculator(Calculator):
    """M3GNet calculator for ASE."""

    implemented_properties = ("energy", "free_energy", "forces", "stress", "hessian")

    def __init__(
        self,
        potential: Potential,
        state_attr: torch.Tensor | None = None,
        stress_weight: float = 1.0,
        **kwargs,
    ):
        """
        Init M3GNetCalculator with a Potential.

        Args:
            potential (Potential): m3gnet.models.Potential
            state_attr (tensor): State attribute
            compute_stress (bool): whether to calculate the stress
            stress_weight (float): the stress weight.
            **kwargs: Kwargs pass through to super().__init__().
        """
        super().__init__(**kwargs)
        self.potential = potential
        self.compute_stress = potential.calc_stresses
        self.compute_hessian = potential.calc_hessian
        self.stress_weight = stress_weight
        self.state_attr = state_attr
        self.element_types = potential.model.element_types  # type: ignore
        self.cutoff = potential.model.cutoff

    def calculate(
        self,
        atoms: Atoms | None = None,
        properties: list | None = None,
        system_changes: list | None = None,
    ):
        """
        Perform calculation for an input Atoms.

        Args:
            atoms (ase.Atoms): ase Atoms object
            properties (list): list of properties to calculate
            system_changes (list): monitor which properties of atoms were
                changed for new calculation. If not, the previous calculation
                results will be loaded.
        """
        properties = properties or ["energy"]
        system_changes = system_changes or all_changes
        super().calculate(atoms=atoms, properties=properties, system_changes=system_changes)
        graph, state_attr_default = Atoms2Graph(self.element_types, self.cutoff).get_graph(atoms)  # type: ignore
        if self.state_attr is not None:
            energies, forces, stresses, hessians = self.potential(graph, self.state_attr)
        else:
            energies, forces, stresses, hessians = self.potential(graph, state_attr_default)
        self.results.update(
            energy=energies.detach().cpu().numpy(),
            free_energy=energies.detach().cpu().numpy(),
            forces=forces.detach().cpu().numpy(),
        )
        if self.compute_stress:
            self.results.update(stress=stresses.detach().cpu().numpy() * self.stress_weight)
        if self.compute_hessian:
            self.results.update(hessian=hessians.detach().cpu().numpy())


class Relaxer:
    """Relaxer is a class for structural relaxation."""

    def __init__(
        self,
        potential: Potential | None = None,
        state_attr: torch.Tensor | None = None,
        optimizer: Optimizer | str = "FIRE",
        relax_cell: bool = True,
        stress_weight: float = 0.01,
    ):
        """
        Args:
            potential (Potential): a M3GNet potential, a str path to a saved model or a short name for saved model
            that comes with M3GNet distribution
            state_attr (torch.Tensor): State attr.
            optimizer (str or ase Optimizer): the optimization algorithm.
            Defaults to "FIRE"
            relax_cell (bool): whether to relax the lattice cell
            stress_weight (float): the stress weight for relaxation.
        """
        if isinstance(optimizer, str):
            optimizer_obj = OPTIMIZERS.get(optimizer, None)
        elif optimizer is None:
            raise ValueError("Optimizer cannot be None")
        else:
            optimizer_obj = optimizer

        self.opt_class: Optimizer = optimizer_obj
        self.calculator = M3GNetCalculator(
            potential=potential, state_attr=state_attr, stress_weight=stress_weight  # type: ignore
        )
        self.relax_cell = relax_cell
        self.potential = potential
        self.ase_adaptor = AseAtomsAdaptor()

    def relax(
        self,
        atoms: Atoms,
        fmax: float = 0.1,
        steps: int = 500,
        traj_file: str | None = None,
        interval=1,
        verbose=False,
        **kwargs,
    ):
        """
        Relax an input Atoms.

        Args:
            atoms (Atoms): the atoms for relaxation
            fmax (float): total force tolerance for relaxation convergence.
            Here fmax is a sum of force and stress forces
            steps (int): max number of steps for relaxation
            traj_file (str): the trajectory file for saving
            interval (int): the step interval for saving the trajectories
            verbose (bool): Whether to have verbose output.
            kwargs: Kwargs pass-through to optimizer.
        """
        if isinstance(atoms, (Structure, Molecule)):
            atoms = self.ase_adaptor.get_atoms(atoms)
        atoms.set_calculator(self.calculator)
        stream = sys.stdout if verbose else io.StringIO()
        with contextlib.redirect_stdout(stream):
            obs = TrajectoryObserver(atoms)
            if self.relax_cell:
                atoms = ExpCellFilter(atoms)
            optimizer = self.opt_class(atoms, **kwargs)
            optimizer.attach(obs, interval=interval)
            optimizer.run(fmax=fmax, steps=steps)
            obs()
        if traj_file is not None:
            obs.save(traj_file)
        if isinstance(atoms, ExpCellFilter):
            atoms = atoms.atoms

        return {
            "final_structure": self.ase_adaptor.get_structure(atoms),
            "trajectory": obs,
        }


class TrajectoryObserver:
    """Trajectory observer is a hook in the relaxation process that saves the
    intermediate structures.
    """

    def __init__(self, atoms: Atoms) -> None:
        """
        Init the Trajectory Observer from a Atoms.

        Args:
            atoms (Atoms): Structure to observe.
        """
        self.atoms = atoms
        self.energies: list[float] = []
        self.forces: list[np.ndarray] = []
        self.stresses: list[np.ndarray] = []
        self.atom_positions: list[np.ndarray] = []
        self.cells: list[np.ndarray] = []

    def __call__(self) -> None:
        """The logic for saving the properties of an Atoms during the relaxation."""
        self.energies.append(self.compute_energy())
        self.forces.append(self.atoms.get_forces())
        self.stresses.append(self.atoms.get_stress())
        self.atom_positions.append(self.atoms.get_positions())
        self.cells.append(self.atoms.get_cell()[:])

    def compute_energy(self) -> float:
        """Calculate the potential energy."""
        energy = self.atoms.get_potential_energy()
        return energy

    def save(self, filename: str) -> None:
        """Save the trajectory to file.

        Args:
            filename (str): filename to save the trajectory.
        """
        out = {
            "energy": self.energies,
            "forces": self.forces,
            "stresses": self.stresses,
            "atom_positions": self.atom_positions,
            "cell": self.cells,
            "atomic_number": self.atoms.get_atomic_numbers(),
        }
        with open(filename, "wb") as file:
            pickle.dump(out, file)


class MolecularDynamics:
    """Molecular dynamics class."""

    def __init__(
        self,
        atoms: Atoms,
        potential: Potential,
        state_attr: torch.Tensor | None = None,
        ensemble: str = "nvt",
        temperature: int = 300,
        timestep: float = 1.0,
        pressure: float = 1.01325 * units.bar,
        taut: float | None = None,
        taup: float | None = None,
        compressibility_au: float | None = None,
        trajectory: str | Trajectory | None = None,
        logfile: str | None = None,
        loginterval: int = 1,
        append_trajectory: bool = False,
    ):
        """
        Init the MD simulation.

        Args:
            atoms (Atoms): atoms to run the MD
            potential (Potential): potential for calculating the energy, force,
            stress of the atoms
            state_attr (torch.Tensor): State attr.
            ensemble (str): choose from 'nvt' or 'npt'. NPT is not tested,
            use with extra caution
            temperature (float): temperature for MD simulation, in K
            timestep (float): time step in fs
            pressure (float): pressure in eV/A^3
            taut (float): time constant for Berendsen temperature coupling
            taup (float): time constant for pressure coupling
            compressibility_au (float): compressibility of the material in A^3/eV
            trajectory (str or Trajectory): Attach trajectory object
            logfile (str): open this file for recording MD outputs
            loginterval (int): write to log file every interval steps
            append_trajectory (bool): Whether to append to prev trajectory.
        """
        if isinstance(atoms, (Structure, Molecule)):
            atoms = AseAtomsAdaptor().get_atoms(atoms)
        self.atoms = atoms
        self.atoms.set_calculator(M3GNetCalculator(potential=potential, state_attr=state_attr))

        if taut is None:
            taut = 100 * timestep * units.fs
        if taup is None:
            taup = 1000 * timestep * units.fs

        if ensemble.lower() == "nvt":
            self.dyn = NVTBerendsen(
                self.atoms,
                timestep * units.fs,
                temperature_K=temperature,
                taut=taut,
                trajectory=trajectory,
                logfile=logfile,
                loginterval=loginterval,
                append_trajectory=append_trajectory,
            )

        elif ensemble.lower() == "npt":
            """
            NPT ensemble default to Inhomogeneous_NPTBerendsen thermo/barostat
            This is a more flexible scheme that fixes three angles of the unit
            cell but allows three lattice parameter to change independently.
            """

            self.dyn = Inhomogeneous_NPTBerendsen(
                self.atoms,
                timestep * units.fs,
                temperature_K=temperature,
                pressure_au=pressure,
                taut=taut,
                taup=taup,
                compressibility_au=compressibility_au,
                trajectory=trajectory,
                logfile=logfile,
                loginterval=loginterval,
                # append_trajectory=append_trajectory,
                # this option is not supported in ASE at this point (I have sent merge request there)
            )

        elif ensemble.lower() == "npt_berendsen":
            """

            This is a similar scheme to the Inhomogeneous_NPTBerendsen.
            This is a less flexible scheme that fixes the shape of the
            cell - three angles are fixed and the ratios between the three
            lattice constants.

            """

            self.dyn = NPTBerendsen(
                self.atoms,
                timestep * units.fs,
                temperature_K=temperature,
                pressure_au=pressure,
                taut=taut,
                taup=taup,
                compressibility_au=compressibility_au,
                trajectory=trajectory,
                logfile=logfile,
                loginterval=loginterval,
                append_trajectory=append_trajectory,
            )

        else:
            raise ValueError("Ensemble not supported")

        self.trajectory = trajectory
        self.logfile = logfile
        self.loginterval = loginterval
        self.timestep = timestep

    def run(self, steps: int):
        """Thin wrapper of ase MD run.

        Args:
            steps (int): number of MD steps
        """
        self.dyn.run(steps)

    def set_atoms(self, atoms: Atoms):
        """Set new atoms to run MD.

        Args:
            atoms (Atoms): new atoms for running MD.
        """
        calculator = self.atoms.calc
        self.atoms = atoms
        self.dyn.atoms = atoms
        self.dyn.atoms.set_calculator(calculator)<|MERGE_RESOLUTION|>--- conflicted
+++ resolved
@@ -25,7 +25,6 @@
 from pymatgen.io.ase import AseAtomsAdaptor
 from pymatgen.optimization.neighbors import find_points_in_spheres
 
-from matgl.ext.pymatgen import get_empty_graph
 from matgl.graph.converters import GraphConverter
 
 if TYPE_CHECKING:
@@ -97,21 +96,6 @@
             images[exclude_self],
             bond_dist[exclude_self],
         )
-<<<<<<< HEAD
-        # No neighbor
-        if len(src_id) == 0:
-            g = get_empty_graph(len(atoms))
-        else:
-            u, v = tensor(src_id), tensor(dst_id)
-            g = dgl.graph((u, v))
-            g.edata["pbc_offset"] = torch.tensor(images)
-            g.edata["lattice"] = tensor([[lattice_matrix] for i in range(g.num_edges())])
-        g.ndata["attr"] = tensor(Z)
-        g.ndata["node_type"] = tensor(np.hstack([[element_types.index(i.symbol)] for i in atoms]))
-        g.ndata["pos"] = tensor(cart_coords)
-        g.ndata["volume"] = tensor([volume for i in range(atomic_number.shape[0])], dtype=torch.float32)
-        state_attr = torch.tensor([0.0, 0.0])
-=======
         g, state_attr = super().get_graph_from_processed_structure(
             AseAtomsAdaptor().get_structure(atoms),
             src_id,
@@ -123,7 +107,6 @@
             cart_coords,
         )
         g.ndata["volume"] = torch.tensor([volume] * g.num_nodes())
->>>>>>> 183ed6eb
         return g, state_attr
 
 
