--- conflicted
+++ resolved
@@ -255,16 +255,9 @@
         return torch.squeeze(output)
 
     def predict_structure(
-<<<<<<< HEAD
-        self, structure, state_feats: torch.tensor | None = None, graph_converter: GraphConverter | None = None
-    ):
-        """
-        Convenience method to directly predict property from structure.
-=======
         self, structure, state_feats: torch.Tensor | None = None, graph_converter: GraphConverter | None = None
     ):
         """Convenience method to directly predict property from structure.
->>>>>>> f92699c7
 
         Args:
             structure: An input crystal/molecule.
@@ -275,24 +268,15 @@
             output (torch.tensor): output property
         """
         if graph_converter is None:
-<<<<<<< HEAD
-            from matgl.ext.pymatgen_latest import Structure2Graph, get_one_graph
-=======
-            from matgl.ext.pymatgen import Structure2Graph
->>>>>>> f92699c7
+            from matgl.ext.pymatgen import Structure2Graph, get_one_graph
 
             graph_converter = Structure2Graph(element_types=self.element_types, cutoff=self.cutoff)  # type: ignore
-        g, stare_feats_default = graph_converter.get_graph(structure)
+        g, state_feats_default = graph_converter.get_graph(structure)
         if state_feats is None:
-            state_feats = torch.tensor(stare_feats_default)
-<<<<<<< HEAD
+            state_feats = torch.tensor(state_feats_default)
         if (g.in_degrees().cpu().numpy() < 2).all():
             g2 = get_one_graph(g)
             g = dgl.batch([g, g2])
             state_feats = torch.vstack([state_feats, state_feats])
             return self(g=g, state_attr=state_feats).detach()[:-1]
-        else:
-            return self(g=g, state_attr=state_feats).detach()
-=======
-        return self(g=g, state_attr=state_feats).detach()
->>>>>>> f92699c7
+        return self(g=g, state_attr=state_feats).detach()