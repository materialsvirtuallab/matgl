"""Implementation of Materials 3-body Graph Network (M3GNet) model.

The main improvement over MEGNet is the addition of many-body interactios terms, which improves efficiency of
representation of local interactions for applications such as interatomic potentials. For more details on M3GNet,
please refer to::

    Chen, C., Ong, S.P. _A universal graph deep learning interatomic potential for the periodic table._ Nature
    Computational Science, 2023, 2, 718-728. DOI: 10.1038/s43588-022-00349-3.

"""
from __future__ import annotations

import logging
from typing import TYPE_CHECKING

import dgl
import torch
from torch import nn

from matgl.config import DEFAULT_ELEMENT_TYPES
from matgl.graph.compute import (
    compute_pair_vector_and_distance,
    compute_theta_and_phi,
    create_line_graph,
)
from matgl.layers import (
    MLP,
    BondExpansion,
    EmbeddingBlock,
    GatedMLP,
    M3GNetBlock,
    ReduceReadOut,
    Set2SetReadOut,
    SoftExponential,
    SoftPlus2,
    SphericalBesselWithHarmonics,
    ThreeBodyInteractions,
    WeightedReadOut,
)
from matgl.utils.cutoff import polynomial_cutoff
from matgl.utils.io import IOMixIn

if TYPE_CHECKING:
    from matgl.graph.converters import GraphConverter

logger = logging.getLogger(__file__)


class M3GNet(nn.Module, IOMixIn):
    """The main M3GNet model."""

    __version__ = 1

    def __init__(
        self,
        element_types: tuple[str],
        dim_node_embedding: int = 64,
        dim_edge_embedding: int = 64,
        dim_state_embedding: int | None = None,
        ntypes_state: int | None = None,
        dim_state_feats: int | None = None,
        max_n: int = 3,
        max_l: int = 3,
        nblocks: int = 3,
        rbf_type="SphericalBessel",
        is_intensive: bool = True,
        readout_type: str = "weighted_atom",
        task_type: str = "regression",
        cutoff: float = 5.0,
        threebody_cutoff: float = 4.0,
        units: int = 64,
        ntargets: int = 1,
        use_smooth: bool = False,
        use_phi: bool = False,
        niters_set2set: int = 3,
        nlayers_set2set: int = 3,
        field: str = "node_feat",
        include_state: bool = False,
        activation_type: str = "swish",
        **kwargs,
    ):
        """
        Args:
            element_types (tuple): list of elements appearing in the dataset
            dim_node_embedding (int): number of embedded atomic features
            dim_edge_embedding (int): number of edge features
            dim_state_embedding (int): number of hidden neurons in state embedding
            dim_state_feats (int): number of state features after linear layer
            ntypes_state (int): number of state labels
            max_n (int): number of radial basis expansion
            max_l (int): number of angular expansion
            nblocks (int): number of convolution blocks
            rbf_type (str): radial basis function. choose from 'Gaussian' or 'SphericalBessel'
            is_intensive (bool): whether the prediction is intensive
            readout_type (str): the readout function type. choose from `set2set`,
            `weighted_atom` and `reduce_atom`, default to `weighted_atom`
            task_type (str): `classification` or `regression`, default to
            `regression`
            cutoff (float): cutoff radius of the graph
            threebody_cutoff (float): cutoff radius for 3 body interaction
            units (int): number of neurons in each MLP layer
            ntargets (int): number of target properties
            use_smooth (bool): whether using smooth Bessel functions
            use_phi (bool): whether using phi angle
            field (str): using either "node_feat" or "edge_feat" for Set2Set and Reduced readout
            niters_set2set (int): number of set2set iterations
            nlayers_set2set (int): number of set2set layers
            include_state (bool): whether to include states features
            activation_type (str): activation type. choose from 'swish', 'tanh', 'sigmoid', 'softplus2', 'softexp'
            **kwargs: For future flexibility. Not used at the moment.
        """
        super().__init__()

        self.save_args(locals(), kwargs)

        if activation_type == "swish":
            activation = nn.SiLU()  # type: ignore
        elif activation_type == "tanh":
            activation = nn.Tanh()  # type: ignore
        elif activation_type == "sigmoid":
            activation = nn.Sigmoid()  # type: ignore
        elif activation_type == "softplus2":
            activation = SoftPlus2()  # type: ignore
        elif activation_type == "softexp":
            activation = SoftExponential()  # type: ignore
        else:
            raise Exception("Undefined activation type, please try using swish, sigmoid, tanh, softplus2, softexp")

        if element_types is None:
            self.element_types = DEFAULT_ELEMENT_TYPES
        else:
            self.element_types = element_types  # type: ignore

        self.bond_expansion = BondExpansion(max_l, max_n, cutoff, rbf_type=rbf_type, smooth=use_smooth)

        degree = max_n * max_l * max_l if use_phi else max_n * max_l

        degree_rbf = max_n if use_smooth else max_n * max_l

        self.embedding = EmbeddingBlock(
            degree_rbf=degree_rbf,
            dim_node_embedding=dim_node_embedding,
            dim_edge_embedding=dim_edge_embedding,
            ntypes_node=len(element_types),
            ntypes_state=ntypes_state,
            dim_state_feats=dim_state_feats,
            include_state=include_state,
            dim_state_embedding=dim_state_embedding,
            activation=activation,
        )

        self.basis_expansion = SphericalBesselWithHarmonics(
            max_n=max_n,
            max_l=max_l,
            cutoff=cutoff,
            use_phi=use_phi,
            use_smooth=use_smooth,
        )
        self.three_body_interactions = nn.ModuleList(
            {
                ThreeBodyInteractions(
                    update_network_atom=MLP(
                        dims=[dim_node_embedding, degree],
                        activation=nn.Sigmoid(),
                        activate_last=True,
                    ),
                    update_network_bond=GatedMLP(in_feats=degree, dims=[dim_edge_embedding], use_bias=False),
                )
                for _ in range(nblocks)
            }
        )

        if dim_state_feats is None:
            dim_state_feats = dim_state_embedding

        self.graph_layers = nn.ModuleList(
            {
                M3GNetBlock(
                    degree=degree_rbf,
                    activation=activation,
                    conv_hiddens=[units, units],
                    num_node_feats=dim_node_embedding,
                    num_edge_feats=dim_edge_embedding,
                    num_state_feats=dim_state_feats,
                    include_state=include_state,
                )
                for _ in range(nblocks)
            }
        )
        if is_intensive:
            input_feats = dim_node_embedding if field == "node_feat" else dim_edge_embedding
            if readout_type == "set2set":
<<<<<<< HEAD
                self.readout = Set2SetReadOut(
                    in_feats=input_feats, num_steps=niters_set2set, num_layers=nlayers_set2set, field=field
                )
=======
                self.readout = Set2SetReadOut(n_iters=niters_set2set, n_layers=nlayers_set2set, field=field)
>>>>>>> ecebec83
                readout_feats = 2 * input_feats + dim_state_feats if include_state else 2 * input_feats  # type: ignore
            else:
                self.readout = ReduceReadOut("mean", field=field)  # type: ignore
                readout_feats = input_feats + dim_state_feats if include_state else input_feats  # type: ignore

            dims_final_layer = [readout_feats, units, units, ntargets]
            self.final_layer = MLP(dims_final_layer, activation, activate_last=False)
            if task_type == "classification":
                self.sigmoid = nn.Sigmoid()

        else:
            if task_type == "classification":
                raise ValueError("Classification task cannot be extensive")
            self.final_layer = WeightedReadOut(
                in_feats=dim_node_embedding, dims=[units, units], num_targets=ntargets  # type: ignore
            )

        self.max_n = max_n
        self.max_l = max_l
        self.n_blocks = nblocks
        self.units = units
        self.cutoff = cutoff
        self.threebody_cutoff = threebody_cutoff
        self.include_states = include_state
        self.task_type = task_type
        self.is_intensive = is_intensive

    def forward(
        self,
        g: dgl.DGLGraph,
        state_attr: torch.Tensor | None = None,
        l_g: dgl.DGLGraph | None = None,
    ):
        """Performs message passing and updates node representations.

        Args:
            g : DGLGraph for a batch of graphs.
            state_attr: State attrs for a batch of graphs.
            l_g : DGLGraph for a batch of line graphs.

        Returns:
            output: Output property for a batch of graphs
        """
        node_types = g.ndata["node_type"]
        bond_vec, bond_dist = compute_pair_vector_and_distance(g)
        g.edata["bond_vec"] = bond_vec.to(g.device)
        g.edata["bond_dist"] = bond_dist.to(g.device)

        expanded_dists = self.bond_expansion(g.edata["bond_dist"])
        if l_g is None:
            l_g = create_line_graph(g, self.threebody_cutoff)
        else:
            if l_g.num_nodes() == g.num_edges():
                valid_three_body = g.edata["bond_dist"] <= self.threebody_cutoff
                l_g.ndata["bond_vec"] = g.edata["bond_vec"][valid_three_body]
                l_g.ndata["bond_dist"] = g.edata["bond_dist"][valid_three_body]
                l_g.ndata["pbc_offset"] = g.edata["pbc_offset"][valid_three_body]
            else:
                three_body_id = torch.unique(torch.concatenate(l_g.edges()))
                max_three_body_id = max(torch.cat([three_body_id + 1, torch.tensor([0])]))
                l_g.ndata["bond_vec"] = g.edata["bond_vec"][:max_three_body_id]
                l_g.ndata["bond_dist"] = g.edata["bond_dist"][:max_three_body_id]
                l_g.ndata["pbc_offset"] = g.edata["pbc_offset"][:max_three_body_id]
        l_g.apply_edges(compute_theta_and_phi)
        g.edata["rbf"] = expanded_dists
        three_body_basis = self.basis_expansion(l_g)
        three_body_cutoff = polynomial_cutoff(g.edata["bond_dist"], self.threebody_cutoff)
        node_feat, edge_feat, state_feat = self.embedding(node_types, g.edata["rbf"], state_attr)
        for i in range(self.n_blocks):
            edge_feat = self.three_body_interactions[i](
                g,
                l_g,
                three_body_basis,
                three_body_cutoff,
                node_feat,
                edge_feat,
            )
            edge_feat, node_feat, state_feat = self.graph_layers[i](g, edge_feat, node_feat, state_feat)
        g.ndata["node_feat"] = node_feat
        g.edata["edge_feat"] = edge_feat
        if self.is_intensive:
            node_vec = self.readout(g)
            vec = torch.hstack([node_vec, state_feat]) if self.include_states else node_vec  # type: ignore
            output = self.final_layer(vec)
            if self.task_type == "classification":
                output = self.sigmoid(output)
        else:
            g.ndata["atomic_properties"] = self.final_layer(g)
            output = dgl.readout_nodes(g, "atomic_properties", op="sum")
        return torch.squeeze(output)

    def predict_structure(
        self,
        structure,
        state_feats: torch.Tensor | None = None,
        graph_converter: GraphConverter | None = None,
    ):
        """Convenience method to directly predict property from structure.

        Args:
            structure: An input crystal/molecule.
            state_feats (torch.tensor): Graph attributes
            graph_converter: Object that implements a get_graph_from_structure.

        Returns:
            output (torch.tensor): output property
        """
        if graph_converter is None:
            from matgl.ext.pymatgen import Structure2Graph

            graph_converter = Structure2Graph(element_types=self.element_types, cutoff=self.cutoff)  # type: ignore
        g, state_feats_default = graph_converter.get_graph(structure)
        if state_feats is None:
            state_feats = torch.tensor(state_feats_default)
        return self(g=g, state_attr=state_feats).detach()<|MERGE_RESOLUTION|>--- conflicted
+++ resolved
@@ -190,13 +190,9 @@
         if is_intensive:
             input_feats = dim_node_embedding if field == "node_feat" else dim_edge_embedding
             if readout_type == "set2set":
-<<<<<<< HEAD
                 self.readout = Set2SetReadOut(
-                    in_feats=input_feats, num_steps=niters_set2set, num_layers=nlayers_set2set, field=field
+                    in_feats=input_feats, n_iters=niters_set2set, n_layers=nlayers_set2set, field=field
                 )
-=======
-                self.readout = Set2SetReadOut(n_iters=niters_set2set, n_layers=nlayers_set2set, field=field)
->>>>>>> ecebec83
                 readout_feats = 2 * input_feats + dim_state_feats if include_state else 2 * input_feats  # type: ignore
             else:
                 self.readout = ReduceReadOut("mean", field=field)  # type: ignore
