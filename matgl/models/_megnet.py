"""Implementation of MatErials Graph Network (MEGNet) model.

Graph networks are a new machine learning (ML) paradigm that supports both relational reasoning and combinatorial
generalization. For more details on MEGNet, please refer to::

    Chen, C.; Ye, W.; Zuo, Y.; Zheng, C.; Ong, S. P. _Graph Networks as a Universal Machine Learning Framework for
    Molecules and Crystals._ Chem. Mater. 2019, 31 (9), 3564-3572. DOI: 10.1021/acs.chemmater.9b01294.
"""
from __future__ import annotations

import logging
from typing import TYPE_CHECKING

import torch
from dgl.nn import Set2Set
from torch import nn

from matgl.config import DEFAULT_ELEMENT_TYPES
from matgl.graph.compute import compute_pair_vector_and_distance
from matgl.layers import MLP, BondExpansion, EdgeSet2Set, EmbeddingBlock, MEGNetBlock, SoftExponential, SoftPlus2
from matgl.utils.io import IOMixIn

if TYPE_CHECKING:
    import dgl

    from matgl.graph.converters import GraphConverter

logger = logging.getLogger(__file__)


class MEGNet(nn.Module, IOMixIn):
    """DGL implementation of MEGNet."""

    __version__ = 1

    def __init__(
        self,
        dim_node_embedding: int = 16,
        dim_edge_embedding: int = 100,
        dim_state_embedding: int = 2,
        ntypes_state: int | None = None,
        nblocks: int = 3,
        hidden_layer_sizes_input: tuple[int, ...] = (64, 32),
        hidden_layer_sizes_conv: tuple[int, ...] = (64, 64, 32),
        hidden_layer_sizes_output: tuple[int, ...] = (32, 16),
        nlayers_set2set: int = 1,
        niters_set2set: int = 2,
        activation_type: str = "softplus2",
        is_classification: bool = False,
        include_state: bool = True,
        dropout: float | None = None,
        element_types: tuple[str, ...] = DEFAULT_ELEMENT_TYPES,
        bond_expansion: BondExpansion | None = None,
        cutoff: float = 4.0,
        gauss_width: float = 0.5,
        **kwargs,
    ):
        """Useful defaults for all arguments have been specified based on MEGNet formation energy model.

        Args:
            dim_node_embedding: Dimension of node embedding.
            dim_edge_embedding: Dimension of edge embedding.
            dim_state_embedding: Dimension of state embedding.
            ntypes_state: Number of state types.
            nblocks: Number of blocks.
            hidden_layer_sizes_input: Architecture of dense layers before the graph convolution
            hidden_layer_sizes_conv: Architecture of dense layers for message and update functions
            nlayers_set2set: Number of layers in Set2Set layer
            niters_set2set: Number of iterations in Set2Set layer
            hidden_layer_sizes_output: Architecture of dense layers for concatenated features after graph convolution
            activation_type: Activation used for non-linearity
            is_classification: Whether this is classification task or not
            layer_node_embedding: Architecture of embedding layer for node attributes
            layer_edge_embedding: Architecture of embedding layer for edge attributes
            layer_state_embedding: Architecture of embedding layer for state attributes
            include_state: Whether the state embedding is included
            dropout: Randomly zeroes some elements in the input tensor with given probability (0 < x < 1) according to
                a Bernoulli distribution
            element_types: Elements included in the training set
            bond_expansion: Gaussian expansion for edge attributes
            cutoff: cutoff for forming bonds
            gauss_width: width of Gaussian function for bond expansion
            **kwargs: For future flexibility. Not used at the moment.
        """
        super().__init__()

        self.save_args(locals(), kwargs)

        self.element_types = element_types or DEFAULT_ELEMENT_TYPES
        self.cutoff = cutoff
        self.bond_expansion = bond_expansion or BondExpansion(
            rbf_type="Gaussian", initial=0.0, final=cutoff + 1.0, num_centers=dim_edge_embedding, width=gauss_width
        )

        node_dims = [dim_node_embedding, *hidden_layer_sizes_input]
        edge_dims = [dim_edge_embedding, *hidden_layer_sizes_input]
        state_dims = [dim_state_embedding, *hidden_layer_sizes_input]

        activation: nn.Module
        if activation_type == "swish":
            activation = nn.SiLU()
        elif activation_type == "sigmoid":
            activation = nn.Sigmoid()
        elif activation_type == "tanh":
            activation = nn.Tanh()
        elif activation_type == "softplus2":
            activation = SoftPlus2()
        elif activation_type == "softexp":
            activation = SoftExponential()
        else:
            raise Exception("Undefined activation type, please try using swish, sigmoid, tanh, softplus2, softexp")

        self.embedding = EmbeddingBlock(
            degree_rbf=dim_edge_embedding,
            dim_node_embedding=dim_node_embedding,
            ntypes_node=len(self.element_types),
            ntypes_state=ntypes_state,
            include_state=include_state,
            dim_state_embedding=dim_state_embedding,
            activation=activation,
        )

        self.edge_encoder = MLP(edge_dims, activation, activate_last=True)
        self.node_encoder = MLP(node_dims, activation, activate_last=True)
        self.state_encoder = MLP(state_dims, activation, activate_last=True)

        dim_blocks_in = hidden_layer_sizes_input[-1]
        dim_blocks_out = hidden_layer_sizes_conv[-1]
        block_args = {
            "conv_hiddens": hidden_layer_sizes_conv,
            "dropout": dropout,
            "act": activation,
            "skip": True,
        }
        # first block
<<<<<<< HEAD
        blocks = [MEGNetBlock(dims=[dim_blocks_in], **block_args)]  # type: ignore
        # other blocks
        for _ in range(nblocks - 1):
            block = MEGNetBlock(dims=[dim_blocks_out, *hidden_layer_sizes_input], **block_args)
            blocks.append(block)
=======
        blocks = [MEGNetBlock(dims=[dim_blocks_in], **block_args)] + [  # type: ignore
            MEGNetBlock(dims=[dim_blocks_out, *hidden_layer_sizes_input], **block_args)  # type: ignore
            for _ in range(nblocks - 1)
        ]
>>>>>>> aabc57ae

        self.blocks = nn.ModuleList(blocks)

        s2s_kwargs = {"n_iters": niters_set2set, "n_layers": nlayers_set2set}
        self.edge_s2s = EdgeSet2Set(dim_blocks_out, **s2s_kwargs)
        self.node_s2s = Set2Set(dim_blocks_out, **s2s_kwargs)

        self.output_proj = MLP(
            # S2S cats q_star to output producing double the dim
            dims=[2 * 2 * dim_blocks_out + dim_blocks_out, *hidden_layer_sizes_output, 1],
            activation=activation,
            activate_last=False,
        )

        self.dropout = nn.Dropout(dropout) if dropout else None

        self.is_classification = is_classification
        self.include_state_embedding = include_state

    def forward(
        self,
        graph: dgl.DGLGraph,
        edge_feat: torch.Tensor,
        node_feat: torch.Tensor,
        state_feat: torch.Tensor,
    ):
        """Forward pass of MEGnet. Executes all blocks.

        Args:
            graph: Input graph
            edge_feat: Edge features
            node_feat: Node features
            state_feat: State features.

        Returns:
            Prediction
        """
        node_feat, edge_feat, state_feat = self.embedding(node_feat, edge_feat, state_feat)
        edge_feat = self.edge_encoder(edge_feat)
        node_feat = self.node_encoder(node_feat)
        state_feat = self.state_encoder(state_feat)

        for block in self.blocks:
            output = block(graph, edge_feat, node_feat, state_feat)
            edge_feat, node_feat, state_feat = output

        node_vec = self.node_s2s(graph, node_feat)
        edge_vec = self.edge_s2s(graph, edge_feat)

        node_vec = torch.squeeze(node_vec)
        edge_vec = torch.squeeze(edge_vec)
        state_feat = torch.squeeze(state_feat)

        vec = torch.hstack([node_vec, edge_vec, state_feat])

        if self.dropout:
            vec = self.dropout(vec)  # pylint: disable=E1102

        output = self.output_proj(vec)
        if self.is_classification:
            output = torch.sigmoid(output)

        return torch.squeeze(output)

    def predict_structure(
        self,
        structure,
        state_feats: torch.Tensor | None = None,
        graph_converter: GraphConverter | None = None,
    ):
        """Convenience method to directly predict property from structure.

        Args:
            structure: An input crystal/molecule.
            state_feats (torch.tensor): Graph attributes
            graph_converter: Object that implements a get_graph_from_structure.

        Returns:
            output (torch.tensor): output property
        """
        if graph_converter is None:
            from matgl.ext.pymatgen import Structure2Graph

            graph_converter = Structure2Graph(element_types=self.element_types, cutoff=self.cutoff)
        g, state_feats_default = graph_converter.get_graph(structure)
        if state_feats is None:
            state_feats = torch.tensor(state_feats_default)
        bond_vec, bond_dist = compute_pair_vector_and_distance(g)
        g.edata["edge_attr"] = self.bond_expansion(bond_dist)
        return self(g, g.edata["edge_attr"], g.ndata["node_type"], state_feats).detach()<|MERGE_RESOLUTION|>--- conflicted
+++ resolved
@@ -133,18 +133,10 @@
             "skip": True,
         }
         # first block
-<<<<<<< HEAD
-        blocks = [MEGNetBlock(dims=[dim_blocks_in], **block_args)]  # type: ignore
-        # other blocks
-        for _ in range(nblocks - 1):
-            block = MEGNetBlock(dims=[dim_blocks_out, *hidden_layer_sizes_input], **block_args)
-            blocks.append(block)
-=======
         blocks = [MEGNetBlock(dims=[dim_blocks_in], **block_args)] + [  # type: ignore
             MEGNetBlock(dims=[dim_blocks_out, *hidden_layer_sizes_input], **block_args)  # type: ignore
             for _ in range(nblocks - 1)
         ]
->>>>>>> aabc57ae
 
         self.blocks = nn.ModuleList(blocks)
 
