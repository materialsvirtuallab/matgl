--- conflicted
+++ resolved
@@ -62,39 +62,13 @@
 @lru_cache(maxsize=128)
 def _get_lambda_func(max_n, cutoff: float = 5.0):
     r = sympy.symbols("r")
-<<<<<<< HEAD
-    d0 = 1.0
-    en = []
-    for i in range(max_n):
-        en_value = i**2 * (i + 2) ** 2 / (4 * (i + 1) ** 4 + 1)
-        en.append(en_value)
-=======
     en = [i**2 * (i + 2) ** 2 / (4 * (i + 1) ** 4 + 1) for i in range(max_n)]
->>>>>>> aabc57ae
 
     dn = [1.0]
     for i in range(1, max_n):
         dn_value = 1 - en[i] / dn[-1]
         dn.append(dn_value)
 
-<<<<<<< HEAD
-    fnr = []
-    for i in range(max_n):
-        fnr_value = (
-            (-1) ** i
-            * sympy.sqrt(2.0)
-            * sympy.pi
-            / cutoff**1.5
-            * (i + 1)
-            * (i + 2)
-            / sympy.sqrt(1.0 * (i + 1) ** 2 + (i + 2) ** 2)
-            * (
-                sympy.sin(r * (i + 1) * sympy.pi / cutoff) / (r * (i + 1) * sympy.pi / cutoff)
-                + sympy.sin(r * (i + 2) * sympy.pi / cutoff) / (r * (i + 2) * sympy.pi / cutoff)
-            )
-        )
-        fnr.append(fnr_value)
-=======
     fnr = [
         (-1) ** i
         * sympy.sqrt(2.0)
@@ -109,7 +83,6 @@
         )
         for i in range(max_n)
     ]
->>>>>>> aabc57ae
 
     gnr = [fnr[0]]
     for i in range(1, max_n):
