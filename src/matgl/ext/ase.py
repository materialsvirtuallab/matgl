--- conflicted
+++ resolved
@@ -423,12 +423,8 @@
         pressure: float = 1.01325 * units.bar,
         taut: float | None = None,
         taup: float | None = None,
-<<<<<<< HEAD
         tdamp: float | None = None,
-        friction: float = 1.0e-3,
-=======
         friction: float = 1.0e-2,
->>>>>>> feb93521
         andersen_prob: float = 1.0e-2,
         ttime: float = 25.0,
         pfactor: float = 75.0**2.0,
