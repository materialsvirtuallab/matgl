--- conflicted
+++ resolved
@@ -301,11 +301,7 @@
         graph_converter: GraphConverter | None = None,
         output_layers: list | None = None,
     ):
-<<<<<<< HEAD
-        """Convenient method to directly predict property from structure.
-=======
         """Convenience method to featurize a structure with M3GNet model.
->>>>>>> ada5effd
 
         Args:
             structure: An input crystal/molecule.
@@ -353,7 +349,7 @@
         state_feats: torch.Tensor | None = None,
         graph_converter: GraphConverter | None = None,
     ):
-        """Convenience method to directly predict property from structure.
+        """Convenient method to directly predict property from structure.
 
         Args:
             structure: An input crystal/molecule.
