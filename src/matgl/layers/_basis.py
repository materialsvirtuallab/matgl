from __future__ import annotations

from functools import lru_cache
from math import pi, sqrt

import sympy
import torch
from torch import Tensor, nn

import matgl
from matgl.layers._three_body import combine_sbf_shf
from matgl.utils.cutoff import cosine_cutoff
from matgl.utils.maths import SPHERICAL_BESSEL_ROOTS, _get_lambda_func


class GaussianExpansion(nn.Module):
    """Gaussian Radial Expansion.

    The bond distance is expanded to a vector of shape [m], where m is the number of Gaussian basis centers.
    """

    def __init__(
        self,
        initial: float = 0.0,
        final: float = 4.0,
        num_centers: int = 20,
        width: None | float = 0.5,
    ):
        """
        Args:
            initial: Location of initial Gaussian basis center.
            final: Location of final Gaussian basis center
            num_centers: Number of Gaussian Basis functions
            width: Width of Gaussian Basis functions.
        """
        super().__init__()
        self.centers = nn.Parameter(torch.linspace(initial, final, num_centers), requires_grad=False)  # type: ignore
        if width is None:
            self.width = 1.0 / torch.diff(self.centers).mean()
        else:
            self.width = width

    def reset_parameters(self):
        """Reinitialize model parameters."""
        self.centers = nn.Parameter(self.centers, requires_grad=False)

    def forward(self, bond_dists):
        """Expand distances.

        Args:
            bond_dists :
                Bond (edge) distances between two atoms (nodes)

        Returns:
            A vector of expanded distance with shape [num_centers]
        """
        diff = bond_dists[:, None] - self.centers[None, :]
        return torch.exp(-self.width * (diff**2))


class SphericalBesselFunction(nn.Module):
    """Calculate the spherical Bessel function based on sympy + pytorch implementations."""

    def __init__(self, max_l: int, max_n: int = 5, cutoff: float = 5.0, smooth: bool = False):
        """Args:
        max_l: int, max order (excluding l)
        max_n: int, max number of roots used in each l
        cutoff: float, cutoff radius
        smooth: Whether to smooth the function.
        """
        super().__init__()
        self.max_l = max_l
        self.max_n = max_n
        self.register_buffer("cutoff", torch.tensor(cutoff))
        self.smooth = smooth
        if smooth:
            self.funcs = self._calculate_smooth_symbolic_funcs()
        else:
            self.funcs = self._calculate_symbolic_funcs()

    @lru_cache(maxsize=128)
    def _calculate_symbolic_funcs(self) -> list:
        """Spherical basis functions based on Rayleigh formula. This function
        generates
        symbolic formula.

        Returns: list of symbolic functions
        """
        x = sympy.symbols("x")
        funcs = [sympy.expand_func(sympy.functions.special.bessel.jn(i, x)) for i in range(self.max_l + 1)]
        return [sympy.lambdify(x, func, torch) for func in funcs]

    @lru_cache(maxsize=128)
    def _calculate_smooth_symbolic_funcs(self) -> list:
        return _get_lambda_func(max_n=self.max_n, cutoff=self.cutoff)

    def forward(self, r: torch.Tensor) -> torch.Tensor:
        """Args:
            r: torch.Tensor, distance tensor, 1D.

        Returns:
            torch.Tensor: [n, max_n * max_l] spherical Bessel function results
        """
        if self.smooth:
            return self._call_smooth_sbf(r)
        return self._call_sbf(r)

    def _call_smooth_sbf(self, r):
        results = [i(r) for i in self.funcs]
        return torch.t(torch.stack(results))

    def _call_sbf(self, r):
        r_c = r.clone()
        r_c[r_c > self.cutoff] = self.cutoff
        roots = SPHERICAL_BESSEL_ROOTS[: self.max_l, : self.max_n]
        roots = roots.to(r.device)

        results = []
        factor = torch.tensor(sqrt(2.0 / self.cutoff**3))
        factor = factor.to(r_c.device)
        for i in range(self.max_l):
            root = roots[i].clone()
            func = self.funcs[i]
            func_add1 = self.funcs[i + 1]
            results.append(
                func(r_c[:, None] * root[None, :] / self.cutoff) * factor / torch.abs(func_add1(root[None, :]))
            )
        return torch.cat(results, axis=1)

    @staticmethod
    def rbf_j0(r, cutoff: float = 5.0, max_n: int = 3):
        """Spherical Bessel function of order 0, ensuring the function value
        vanishes at cutoff.

        Args:
            r: torch.Tensor pytorch tensors
            cutoff: float, the cutoff radius
            max_n: int max number of basis

        Returns:
            basis function expansion using first spherical Bessel function
        """
        n = (torch.arange(1, max_n + 1)).type(dtype=matgl.float_th)[None, :]
        r = r[:, None]
        return sqrt(2.0 / cutoff) * torch.sin(n * pi / cutoff * r) / r


class RadialBesselFunction(nn.Module):
    """Zeroth order bessel function of the first kind.

    Implements the proposed 1D radial basis function in terms of zeroth order bessel function of the first kind with
    increasing number of roots and a given cutoff.

    Details are given in: https://arxiv.org/abs/2003.03123

    This is equivalent to SphericalBesselFunction class with max_l=1, i.e. only l=0 bessel functions), but with
    optional learnable frequencies.
    """

    def __init__(self, max_n: int, cutoff: float, learnable: bool = False):
        """
        Args:
            max_n: int, max number of roots (including max_n)
            cutoff: float, cutoff radius
            learnable: bool, whether to learn the location of roots.
        """
        super().__init__()
        self.max_n = max_n
        self.inv_cutoff = 1 / cutoff
        self.norm_const = (2 * self.inv_cutoff) ** 0.5

        if learnable:
            self.frequencies = torch.nn.Parameter(
                data=torch.Tensor(pi * torch.arange(1, self.max_n + 1, dtype=matgl.float_th)),
                requires_grad=True,
            )
        else:
            self.register_buffer(
                "frequencies",
                pi * torch.arange(1, self.max_n + 1, dtype=matgl.float_th),
            )

    def forward(self, r: torch.Tensor) -> torch.Tensor:
        r = r[:, None]  # (nEdges,1)
        d_scaled = r * self.inv_cutoff
        return self.norm_const * torch.sin(self.frequencies * d_scaled) / r


class FourierExpansion(nn.Module):
    """Fourier Expansion of a (periodic) scalar feature."""

    def __init__(self, max_f: int = 5, interval: float = pi, scale_factor: float = 1.0, learnable: bool = False):
        """Args:
        max_f (int): the maximum frequency of the Fourier expansion.
            Default = 5
        interval (float): the interval of the Fourier expansion, such that functions
            are orthonormal over [-interval, interval]. Default = pi
        scale_factor (float): pre-factor to scale all values.
            learnable (bool): whether to set the frequencies as learnable parameters
            Default = False.
        """
        super().__init__()
        self.max_f = max_f
        self.interval = interval
        self.scale_factor = scale_factor
        # Initialize frequencies at canonical
        if learnable:
            self.frequencies = torch.nn.Parameter(
                data=torch.arange(0, max_f + 1, dtype=matgl.float_th),
                requires_grad=True,
            )
        else:
            self.register_buffer("frequencies", torch.arange(0, max_f + 1, dtype=matgl.float_th))

    def forward(self, x: torch.Tensor) -> torch.Tensor:
        """Expand x into cos and sin functions."""
        result = x.new_zeros(x.shape[0], 1 + 2 * self.max_f)
        tmp = torch.outer(x, self.frequencies)
        result[:, ::2] = torch.cos(tmp * pi / self.interval)
        result[:, 1::2] = torch.sin(tmp[:, 1:] * pi / self.interval)
        return result / self.interval * self.scale_factor


class SphericalHarmonicsFunction(nn.Module):
    """Spherical Harmonics function."""

    def __init__(self, max_l: int, use_phi: bool = True):
        """
        Args:
            max_l: int, max l (excluding l)
            use_phi: bool, whether to use the polar angle. If not,
            the function will compute `Y_l^0`.
        """
        super().__init__()
        self.max_l = max_l
        self.use_phi = use_phi
        funcs = []
        theta, phi = sympy.symbols("theta phi")
        for lval in range(self.max_l):
            m_list = range(-lval, lval + 1) if self.use_phi else [0]  # type: ignore
            for m in m_list:
                func = sympy.functions.special.spherical_harmonics.Znm(lval, m, theta, phi).expand(func=True)
                funcs.append(func)
        # replace all theta with cos(theta)
        cos_theta = sympy.symbols("costheta")
        funcs = [i.subs({theta: sympy.acos(cos_theta)}) for i in funcs]
        self.orig_funcs = [sympy.simplify(i).evalf() for i in funcs]
        self.funcs = [sympy.lambdify([cos_theta, phi], i, [{"conjugate": torch.conj}, torch]) for i in self.orig_funcs]
        self.funcs[0] = _y00

    def __call__(self, cos_theta, phi=None):
        """Args:
            cos_theta: Cosine of the azimuthal angle
            phi: torch.Tensor, the polar angle.

        Returns:
            torch.Tensor: [n, m] spherical harmonic results, where n is the number
            of angles. The column is arranged following
            `[Y_0^0, Y_1^{-1}, Y_1^{0}, Y_1^1, Y_2^{-2}, ...]`
        """
        # cos_theta = torch.tensor(cos_theta, dtype=torch.complex64)
        # phi = torch.tensor(phi, dtype=torch.complex64)
        return torch.stack([func(cos_theta, phi) for func in self.funcs], axis=1)
        # results = results.type(dtype=DataType.torch_float)
        # return results


def _y00(theta, phi):
    r"""Spherical Harmonics with `l=m=0`.

    ..math::
        Y_0^0 = \frac{1}{2} \sqrt{\frac{1}{\pi}}

    Args:
        theta: torch.Tensor, the azimuthal angle
        phi: torch.Tensor, the polar angle

    Returns: `Y_0^0` results
    """
    return 0.5 * torch.ones_like(theta) * sqrt(1.0 / pi)


def spherical_bessel_smooth(r: Tensor, cutoff: float = 5.0, max_n: int = 10) -> Tensor:
    """This is an orthogonal basis with first
    and second derivative at the cutoff
    equals to zero. The function was derived from the order 0 spherical Bessel
    function, and was expanded by the different zero roots.

    Ref:
        https://arxiv.org/pdf/1907.02374.pdf

    Args:
        r: torch.Tensor distance tensor
        cutoff: float, cutoff radius
        max_n: int, max number of basis, expanded by the zero roots

    Returns: expanded spherical harmonics with derivatives smooth at boundary

    """
    n = torch.arange(max_n).type(dtype=matgl.float_th)[None, :]
    r = r[:, None]
    fnr = (
        (-1) ** n
        * sqrt(2.0)
        * pi
        / cutoff**1.5
        * (n + 1)
        * (n + 2)
        / torch.sqrt(2 * n**2 + 6 * n + 5)
        * (_sinc(r * (n + 1) * pi / cutoff) + _sinc(r * (n + 2) * pi / cutoff))
    )
    en = n**2 * (n + 2) ** 2 / (4 * (n + 1) ** 4 + 1)
    dn = [torch.tensor(1.0)]
    for i in range(1, max_n):
        dn_value = 1 - en[0, i] / dn[-1]
        dn.append(dn_value)
    dn = torch.stack(dn)  # type: ignore
    gn = [fnr[:, 0]]
    for i in range(1, max_n):
        gn_value = 1 / torch.sqrt(dn[i]) * (fnr[:, i] + torch.sqrt(en[0, i] / dn[i - 1]) * gn[-1])
        gn.append(gn_value)

    return torch.t(torch.stack(gn))


def _sinc(x):
    return torch.sin(x) / x


class SphericalBesselWithHarmonics(nn.Module):
    """Expansion of basis using Spherical Bessel and Harmonics."""

    def __init__(self, max_n: int, max_l: int, cutoff: float, use_smooth: bool, use_phi: bool):
        """
        Init SphericalBesselWithHarmonics.

        Args:
            max_n: Degree of radial basis functions.
            max_l: Degree of angular basis functions.
            cutoff: Cutoff sphere.
            use_smooth: Whether using smooth version of SBFs or not.
            use_phi: Using phi as angular basis functions.
        """
        super().__init__()

        assert max_n <= 64
        self.max_n = max_n
        self.max_l = max_l
        self.cutoff = cutoff
        self.use_phi = use_phi
        self.use_smooth = use_smooth

        # retrieve formulas
        self.shf = SphericalHarmonicsFunction(self.max_l, self.use_phi)
        if self.use_smooth:
            self.sbf = SphericalBesselFunction(self.max_l, self.max_n * self.max_l, self.cutoff, self.use_smooth)
        else:
            self.sbf = SphericalBesselFunction(self.max_l, self.max_n, self.cutoff, self.use_smooth)

    def forward(self, line_graph):
        sbf = self.sbf(line_graph.edata["triple_bond_lengths"])
        shf = self.shf(line_graph.edata["cos_theta"], line_graph.edata["phi"])
        return combine_sbf_shf(sbf, shf, max_n=self.max_n, max_l=self.max_l, use_phi=self.use_phi)


class ExpNormalFunction(nn.Module):
    """Implementation of radial basis function using exponential normal smearing."""

    def __init__(self, cutoff: float = 5.0, num_rbf: int = 50, learnable: bool = True):
        """
        Initialize ExpNormalSmearing.

        Args:
            cutoff (float): The cutoff distance beyond which interactions are considered negligible. Default is 5.0.
            num_rbf (int): The number of radial basis functions (RBF) to use. Default is 50.
            learnable (bool): If True, the means and betas parameters are learnable.
                              If False, they are fixed. Default is True.
        """
        super().__init__()
        self.cutoff = cutoff
        self.num_rbf = num_rbf
        self.learnable = learnable

        self.alpha = 5.0 / cutoff

        means, betas = self._initial_params()
        if learnable:
            self.register_parameter("means", nn.Parameter(means))
            self.register_parameter("betas", nn.Parameter(betas))
        else:
            self.register_buffer("means", means)
            self.register_buffer("betas", betas)

    def _initial_params(self):
        """Initialize the means and betas parameters."""
        start_value = torch.exp(torch.tensor(-self.cutoff, dtype=matgl.float_th))
        means = torch.linspace(start_value, 1, self.num_rbf)
        betas = torch.tensor([(2 / self.num_rbf * (1 - start_value)) ** -2] * self.num_rbf)
        return means, betas

<<<<<<< HEAD
    def reset_parameters(self):
        """Reset the means and betas to their initial values."""
        means, betas = self._initial_params()
        self.means.data.copy_(means)
        self.betas.data.copy_(betas)

=======
>>>>>>> fede110e
    def forward(self, r: torch.Tensor):
        """
        Compute the radial basis function for the input distances.

        Args:
            r (torch.Tensor): Input distances.

        Returns:
            torch.Tensor: Smearing function applied to the input distances.
        """
        r = r.unsqueeze(-1)
        return cosine_cutoff(r, self.cutoff) * torch.exp(-self.betas * (torch.exp(self.alpha * (-r)) - self.means) ** 2)<|MERGE_RESOLUTION|>--- conflicted
+++ resolved
@@ -398,15 +398,6 @@
         betas = torch.tensor([(2 / self.num_rbf * (1 - start_value)) ** -2] * self.num_rbf)
         return means, betas
 
-<<<<<<< HEAD
-    def reset_parameters(self):
-        """Reset the means and betas to their initial values."""
-        means, betas = self._initial_params()
-        self.means.data.copy_(means)
-        self.betas.data.copy_(betas)
-
-=======
->>>>>>> fede110e
     def forward(self, r: torch.Tensor):
         """
         Compute the radial basis function for the input distances.
