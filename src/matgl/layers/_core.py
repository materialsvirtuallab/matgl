--- conflicted
+++ resolved
@@ -2,24 +2,13 @@
 
 from __future__ import annotations
 
-<<<<<<< HEAD
-from typing import TYPE_CHECKING, Literal
-=======
 from typing import TYPE_CHECKING, Any, Callable, Literal
->>>>>>> 4a875e0a
 
 import dgl
 import torch
 from dgl import DGLGraph, broadcast_edges, softmax_edges, sum_edges
-<<<<<<< HEAD
-from torch import nn
-from torch.nn import LSTM, Linear, Module
-
-from matgl.layers._norm import GraphNorm, LayerNorm
-=======
 from torch import Tensor, nn
 from torch.nn import LSTM, Linear, Module, ModuleList
->>>>>>> 4a875e0a
 
 from matgl.layers._norm import GraphNorm, LayerNorm
 
@@ -32,19 +21,95 @@
 
     def __init__(
         self,
-<<<<<<< HEAD
+        dims: Sequence[int],
+        activation: Callable[[Tensor], Tensor] | None = None,
+        activate_last: bool = False,
+        bias_last: bool = True,
+    ) -> None:
+        """:param dims: Dimensions of each layer of MLP.
+        :param activation: Activation function.
+        :param activate_last: Whether to apply activation to last layer.
+        :param bias_last: Whether to apply bias to last layer.
+        """
+        super().__init__()
+        self._depth = len(dims) - 1
+        self.layers = ModuleList()
+
+        for i, (in_dim, out_dim) in enumerate(zip(dims[:-1], dims[1:])):
+            if i < self._depth - 1:
+                self.layers.append(Linear(in_dim, out_dim, bias=True))
+
+                if activation is not None:
+                    self.layers.append(activation)  # type: ignore
+            else:
+                self.layers.append(Linear(in_dim, out_dim, bias=bias_last))
+
+                if activation is not None and activate_last:
+                    self.layers.append(activation)  # type: ignore
+
+    def __repr__(self):
+        dims = []
+
+        for layer in self.layers:
+            if isinstance(layer, Linear):
+                dims.append(f"{layer.in_features} \u2192 {layer.out_features}")
+            else:
+                dims.append(layer.__class__.__name__)
+
+        return f'MLP({", ".join(dims)})'
+
+    @property
+    def last_linear(self) -> Linear | None:
+        """:return: The last linear layer."""
+        for layer in reversed(self.layers):
+            if isinstance(layer, Linear):
+                return layer
+        raise RuntimeError
+
+    @property
+    def depth(self) -> int:
+        """Returns depth of MLP."""
+        return self._depth
+
+    @property
+    def in_features(self) -> int:
+        """Return input features of MLP."""
+        return self.layers[0].in_features
+
+    @property
+    def out_features(self) -> int:
+        """Returns output features of MLP."""
+        for layer in reversed(self.layers):
+            if isinstance(layer, Linear):
+                return layer.out_features
+        raise RuntimeError
+
+    def forward(self, inputs):
+        """Applies all layers in turn.
+
+        :param inputs: Input tensor
+        :return: Output tensor
+        """
+        x = inputs
+        for layer in self.layers:
+            x = layer(x)
+
+        return x
+
+
+class MLP_norm(nn.Module):
+    """Multi-layer perceptron with normalization layer."""
+
+    def __init__(
+        self,
         dims: list[int],
         activation: nn.Module | None = None,
-=======
-        dims: Sequence[int],
-        activation: Callable[[Tensor], Tensor] | None = None,
->>>>>>> 4a875e0a
         activate_last: bool = False,
         use_bias: bool = True,
         bias_last: bool = True,
         normalization: Literal["graph", "layer"] | None = None,
         normalize_hidden: bool = False,
-        norm_kwargs: dict[str, any] | None = None,
+        norm_kwargs: dict[str, Any] | None = None,
     ) -> None:
         """
         Args:
@@ -53,7 +118,7 @@
             activate_last: Whether to apply activation to last layer.
             use_bias: Whether to use bias.
             bias_last: Whether to apply bias to last layer.
-            normalization: normalization name.
+            normalization: normalization name. "graph" or "layer"
             normalize_hidden: Whether to normalize output of hidden layers.
             norm_kwargs: Keyword arguments for normalization layer.
         """
@@ -81,117 +146,6 @@
                 elif normalization == "layer":
                     self.norm_layers.append(LayerNorm(out_dim, **norm_kwargs))
 
-    def __repr__(self):
-        dims = []
-
-        for layer in self.layers:
-            if isinstance(layer, Linear):
-                dims.append(f"{layer.in_features} \u2192 {layer.out_features}")
-            else:
-                dims.append(layer.__class__.__name__)
-
-        return f'MLP({", ".join(dims)})'
-
-    @property
-    def last_linear(self) -> Linear | None:
-        """:return: The last linear layer."""
-        for layer in reversed(self.layers):
-            if isinstance(layer, Linear):
-                return layer
-        raise RuntimeError
-
-    @property
-    def depth(self) -> int:
-        """Returns depth of MLP."""
-        return self._depth
-
-    @property
-    def in_features(self) -> int:
-        """Return input features of MLP."""
-        return self.layers[0].in_features
-
-    @property
-    def out_features(self) -> int:
-        """Returns output features of MLP."""
-        for layer in reversed(self.layers):
-            if isinstance(layer, Linear):
-                return layer.out_features
-        raise RuntimeError
-
-    def forward(self, inputs: torch.Tensor, graph: dgl.Graph | None = None) -> torch.Tensor:
-        """Applies all layers in turn.
-
-        Args:
-            inputs: input feature tensor.
-            graph: graph of model.
-
-        Returns:
-            output feature tensor.
-        """
-        x = inputs
-        for i in range(self._depth - 1):
-            x = self.layers[i](x)
-            if self.norm_layers is not None and self.normalize_hidden:
-                x = self.norm_layers[i](x, graph)
-            x = self.activation(x)
-
-        x = self.layers[-1](x)
-        if self.norm_layers is not None:
-            x = self.norm_layers[-1](x, graph)
-        if self.activate_last:
-            x = self.activation(x)
-        return x
-
-
-class MLP_norm(nn.Module):
-    """Multi-layer perceptron with normalization layer."""
-
-    def __init__(
-        self,
-        dims: list[int],
-        activation: nn.Module | None = None,
-        activate_last: bool = False,
-        use_bias: bool = True,
-        bias_last: bool = True,
-        normalization: Literal["graph", "layer"] | None = None,
-        normalize_hidden: bool = False,
-        norm_kwargs: dict[str, Any] | None = None,
-    ) -> None:
-        """
-        Args:
-            dims: Dimensions of each layer of MLP.
-            activation: activation: Activation function.
-            activate_last: Whether to apply activation to last layer.
-            use_bias: Whether to use bias.
-            bias_last: Whether to apply bias to last layer.
-            normalization: normalization name. "graph" or "layer"
-            normalize_hidden: Whether to normalize output of hidden layers.
-            norm_kwargs: Keyword arguments for normalization layer.
-        """
-        super().__init__()
-        self._depth = len(dims) - 1
-        self.layers = nn.ModuleList()
-        self.norm_layers = nn.ModuleList() if normalization in ("graph", "layer") else None
-        self.activation = activation if activation is not None else nn.Identity()
-        self.activate_last = activate_last
-        self.normalize_hidden = normalize_hidden
-        norm_kwargs = norm_kwargs or {}
-
-        for i, (in_dim, out_dim) in enumerate(zip(dims[:-1], dims[1:])):
-            if i < self._depth - 1:
-                self.layers.append(Linear(in_dim, out_dim, bias=use_bias))
-                if normalize_hidden:
-                    if normalization == "graph":
-                        self.norm_layers.append(GraphNorm(out_dim, **norm_kwargs))
-                    elif normalization == "layer":
-                        self.norm_layers.append(LayerNorm(out_dim, **norm_kwargs))
-            else:
-                self.layers.append(Linear(in_dim, out_dim, bias=use_bias and bias_last))
-                if normalization == "graph":
-                    self.norm_layers.append(GraphNorm(out_dim, **norm_kwargs))
-                elif normalization == "layer":
-                    self.norm_layers.append(LayerNorm(out_dim, **norm_kwargs))
-
     def forward(self, inputs: torch.Tensor, g: dgl.Graph | None = None) -> torch.Tensor:
         """Applies all layers in turn.
 
@@ -220,72 +174,20 @@
 class GatedMLP(nn.Module):
     """An implementation of a Gated multi-layer perceptron."""
 
-<<<<<<< HEAD
-    def __init__(
-        self,
-        in_feats: int,
-        dims: Sequence[int],
-        activation: nn.Module | None = None,
-        activate_last: bool = True,
-        use_bias: bool = True,
-        bias_last: bool = True,
-        normalization: Literal["graph", "layer"] | None = None,
-        normalize_hidden: bool = False,
-        norm_kwargs: dict[str, any] | None = None,
-    ):
-        """
-        Args:
-            in_feats: Input features.
-            dims: Dimensions of each layer of MLP.
-            activation: non-linear activation module.
-            activate_last: Whether to apply activation to last layer.
-            use_bias: Whether to use a bias in linear layers.
-            bias_last: Whether to apply bias to last layer.
-            normalization: normalization name.
-            normalize_hidden: Whether to normalize output of hidden layers.
-            norm_kwargs: Keyword arguments for normalization layer.
-=======
     def __init__(self, in_feats: int, dims: Sequence[int], activate_last: bool = True, use_bias: bool = True):
         """:param in_feats: Dimension of input features.
         :param dims: Architecture of neural networks.
         :param activate_last: Whether applying activation to last layer or not.
         :param use_bias: Whether applying bias in MLP.
->>>>>>> 4a875e0a
         """
         super().__init__()
         self.in_feats = in_feats
         self.dims = [in_feats, *dims]
         self._depth = len(dims)
+        self.layers = nn.Sequential()
+        self.gates = nn.Sequential()
         self.use_bias = use_bias
         self.activate_last = activate_last
-<<<<<<< HEAD
-
-        activation = activation if activation is not None else nn.SiLU()
-        self.layers = MLP(
-            self.dims,
-            activation=activation,
-            activate_last=True,
-            use_bias=use_bias,
-            bias_last=bias_last,
-            normalization=normalization,
-            normalize_hidden=normalize_hidden,
-            norm_kwargs=norm_kwargs,
-        )
-        self.gates = MLP(
-            self.dims,
-            activation,
-            activate_last=False,
-            use_bias=use_bias,
-            bias_last=bias_last,
-            normalization=normalization,
-            normalize_hidden=normalize_hidden,
-            norm_kwargs=norm_kwargs,
-        )
-        self.sigmoid = nn.Sigmoid()
-
-    def forward(self, inputs: torch.Tensor, graph: dgl.Graph | None = None) -> torch.Tensor:
-        return self.layers(inputs, graph) * self.sigmoid(self.gates(inputs, graph))
-=======
         for i, (in_dim, out_dim) in enumerate(zip(self.dims[:-1], self.dims[1:])):
             if i < self._depth - 1:
                 self.layers.append(nn.Linear(in_dim, out_dim, bias=use_bias))
@@ -301,7 +203,6 @@
 
     def forward(self, inputs: Tensor):
         return self.layers(inputs) * self.gates(inputs)
->>>>>>> 4a875e0a
 
 
 class GatedMLP_norm(nn.Module):
