"""This package implements the layers for M*GNet."""

from __future__ import annotations

from matgl.layers._activations import ActivationFunction
from matgl.layers._atom_ref import AtomRef
from matgl.layers._basis import FourierExpansion, RadialBesselFunction, SphericalBesselWithHarmonics
from matgl.layers._bond import BondExpansion
<<<<<<< HEAD
from matgl.layers._core import MLP, EdgeSet2Set, GatedMLP
from matgl.layers._embedding import EmbeddingBlock
=======
from matgl.layers._core import (
    MLP,
    EdgeSet2Set,
    GatedEquivariantBlock,
    GatedMLP,
    GatedMLP_norm,
    MLP_norm,
    build_gated_equivariant_mlp,
)
from matgl.layers._embedding import EmbeddingBlock, NeighborEmbedding, TensorEmbedding
>>>>>>> 4a875e0a
from matgl.layers._graph_convolution import (
    CHGNetAtomGraphBlock,
    CHGNetBondGraphBlock,
    CHGNetGraphConv,
    CHGNetLineGraphConv,
    M3GNetBlock,
    M3GNetGraphConv,
    MEGNetBlock,
    MEGNetGraphConv,
<<<<<<< HEAD
)
from matgl.layers._norm import GraphNorm
from matgl.layers._readout import ReduceReadOut, Set2SetReadOut, WeightedReadOut, WeightedReadOutPair
from matgl.layers._three_body import ThreeBodyInteractions
=======
    TensorNetInteraction,
)
from matgl.layers._norm import GraphNorm
from matgl.layers._readout import (
    AttentiveFPReadout,
    GlobalPool,
    ReduceReadOut,
    Set2SetReadOut,
    WeightedAtomReadOut,
    WeightedReadOut,
    WeightedReadOutPair,
)
from matgl.layers._three_body import ThreeBodyInteractions
from matgl.layers._zbl import NuclearRepulsion
>>>>>>> 4a875e0a
<|MERGE_RESOLUTION|>--- conflicted
+++ resolved
@@ -6,10 +6,6 @@
 from matgl.layers._atom_ref import AtomRef
 from matgl.layers._basis import FourierExpansion, RadialBesselFunction, SphericalBesselWithHarmonics
 from matgl.layers._bond import BondExpansion
-<<<<<<< HEAD
-from matgl.layers._core import MLP, EdgeSet2Set, GatedMLP
-from matgl.layers._embedding import EmbeddingBlock
-=======
 from matgl.layers._core import (
     MLP,
     EdgeSet2Set,
@@ -20,7 +16,6 @@
     build_gated_equivariant_mlp,
 )
 from matgl.layers._embedding import EmbeddingBlock, NeighborEmbedding, TensorEmbedding
->>>>>>> 4a875e0a
 from matgl.layers._graph_convolution import (
     CHGNetAtomGraphBlock,
     CHGNetBondGraphBlock,
@@ -30,12 +25,6 @@
     M3GNetGraphConv,
     MEGNetBlock,
     MEGNetGraphConv,
-<<<<<<< HEAD
-)
-from matgl.layers._norm import GraphNorm
-from matgl.layers._readout import ReduceReadOut, Set2SetReadOut, WeightedReadOut, WeightedReadOutPair
-from matgl.layers._three_body import ThreeBodyInteractions
-=======
     TensorNetInteraction,
 )
 from matgl.layers._norm import GraphNorm
@@ -49,5 +38,4 @@
     WeightedReadOutPair,
 )
 from matgl.layers._three_body import ThreeBodyInteractions
-from matgl.layers._zbl import NuclearRepulsion
->>>>>>> 4a875e0a
+from matgl.layers._zbl import NuclearRepulsion