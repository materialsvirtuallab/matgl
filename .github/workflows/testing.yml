name: Testing

on:
  push:
    branches: [main]
  pull_request:
    branches: [main]
  release:
    types: [published]
  workflow_dispatch:
    inputs:
      task:
        type: choice
        options: [tests, release]
        default: tests
        description: Only run tests or release a new version to PyPI after tests pass.

jobs:
  test:
    strategy:
      max-parallel: 20
      matrix:
        python-version: ["3.9", "3.10"]

    runs-on: ubuntu-latest
    env:
      PROTOCOL_BUFFERS_PYTHON_IMPLEMENTATION: "python"
      PMG_MAPI_KEY: ${{ secrets.PMG_MAPI_KEY }}

    steps:
      - uses: actions/checkout@v3
      - name: Set up Python ${{ matrix.python-version }}
        uses: actions/setup-python@v4
        with:
          python-version: ${{ matrix.python-version }}
          cache: pip
          cache-dependency-path: '**/requirements.txt'
      - name: Install dependencies
        run: |
          pip install --quiet -r requirements.txt -r requirements-ci.txt
          pip install -e .
      - name: pytest
        run: |
          pytest --cov=matgl tests --color=yes
      - name: Upload coverage reports to Codecov
        uses: codecov/codecov-action@v3
        env:
<<<<<<< HEAD
          CODECOV_TOKEN: ${{ secrets.CODECOV_TOKEN }}
=======
          CODECOV_TOKEN: ${{ secrets.CODECOV_TOKEN }}

  release:
    if: github.event.name == 'release'
    needs: test
    runs-on: ubuntu-latest
    permissions:
      # For pypi trusted publishing
      id-token: write
    steps:
      - uses: actions/checkout@v3
      - uses: actions/setup-python@v4
        name: Install Python
        with:
          python-version: "3.10"
      - run: |
          python -m pip install build
          pip install -e .
          pip wheel -w dist .
      - name: Build sdist
        run: python -m build --sdist
      - name: Publish to PyPi
        uses: pypa/gh-action-pypi-publish@release/v1
        with:
          skip-existing: true
          verbose: true
>>>>>>> 1fa36e31
<|MERGE_RESOLUTION|>--- conflicted
+++ resolved
@@ -45,9 +45,6 @@
       - name: Upload coverage reports to Codecov
         uses: codecov/codecov-action@v3
         env:
-<<<<<<< HEAD
-          CODECOV_TOKEN: ${{ secrets.CODECOV_TOKEN }}
-=======
           CODECOV_TOKEN: ${{ secrets.CODECOV_TOKEN }}
 
   release:
@@ -73,5 +70,4 @@
         uses: pypa/gh-action-pypi-publish@release/v1
         with:
           skip-existing: true
-          verbose: true
->>>>>>> 1fa36e31
+          verbose: true