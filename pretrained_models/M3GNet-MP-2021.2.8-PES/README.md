# Description

This model is a M3GNet universal potential for 89 elements of the periodic table. It has broad applications in the
dynamic simulations of materials. This is essentially a retrained version of the M3GNet universal potential originally
implemented in tensorflow. It should be noted that the structures with high forces (> 100 eV/A) and no bond are removed
in the dataset.

# Training dataset

MP-2021.2.8: Materials Project structure relaxations as of 2021.2.8.
<<<<<<< HEAD
Number of structures for training: 167237
Number of structures for validation: 18584

# Performance metrics

## Training and validation errors
The reported numbers are mean absolute error of energies, forces and stresses
Train: 19.977 eV/atom, 0.063 eV/A, 0.272 GPa
Valid: 23.713 eV/atom, 0.070 eV/A, 0.394 GPa

=======

Number of structures: ??

# Performance metrics

>>>>>>> 4fb56a35
## Cubic crystals benchmark

This is the same benchmark used for the TF implementation. The error characteristics are consistent between this
new implementation and the old version.

| Material    | Crystal structure   |   a (Å) |   MP a (Å) |   Predicted a (Å) | % error vs Expt   | % error vs MP   |
|:------------|:--------------------|--------:|-----------:|------------------:|:------------------|:----------------|
| Nb          | BCC                 | 3.3008  |    3.31763 |           3.31778 | 0.515%            | 0.005%          |
| Mo          | BCC                 | 3.142   |    3.16762 |           3.16674 | 0.787%            | -0.028%         |
| NbN         | Halite              | 4.392   |    4.45247 |           4.45441 | 1.421%            | 0.044%          |
| Au          | FCC                 | 4.065   |    4.17129 |           4.16861 | 2.549%            | -0.064%         |
| V           | BCC                 | 3.0399  |    2.9824  |           2.98519 | -1.800%           | 0.093%          |
| ZnO         | Halite (FCC)        | 4.58    |    4.33888 |           4.33463 | -5.357%           | -0.098%         |
| GaAs        | Zinc blende (FCC)   | 5.653   |    5.75018 |           5.7445  | 1.619%            | -0.099%         |
| ZrC0.97     | Halite              | 4.698   |    4.71287 |           4.71764 | 0.418%            | 0.101%          |
| TiN         | Halite              | 4.249   |    4.24125 |           4.24602 | -0.070%           | 0.113%          |
| ScN         | Halite              | 4.52    |    4.51094 |           4.51692 | -0.068%           | 0.133%          |
| LiF         | Halite              | 4.03    |    4.08343 |           4.08902 | 1.465%            | 0.137%          |
| TiC         | Halite              | 4.328   |    4.33144 |           4.33778 | 0.226%            | 0.146%          |
| Li          | BCC                 | 3.49    |    3.43931 |           3.44449 | -1.304%           | 0.150%          |
| TaC0.99     | Halite              | 4.456   |    4.4678  |           4.47471 | 0.420%            | 0.155%          |
| VN          | Halite              | 4.136   |    4.12493 |           4.13145 | -0.110%           | 0.158%          |
| Th          | FCC                 | 5.08    |    5.04725 |           5.05576 | -0.477%           | 0.169%          |
| Al          | FCC                 | 4.046   |    4.03893 |           4.04695 | 0.024%            | 0.199%          |
| Sr          | FCC                 | 6.08    |    6.06721 |           6.05488 | -0.413%           | -0.203%         |
| Eu          | BCC                 | 4.61    |    4.4876  |           4.49699 | -2.451%           | 0.209%          |
| HfC0.99     | Halite              | 4.64    |    4.63428 |           4.64439 | 0.095%            | 0.218%          |
| BP          | Zinc blende (FCC)   | 4.538   |    4.53214 |           4.54335 | 0.118%            | 0.247%          |
| W           | BCC                 | 3.155   |    3.17032 |           3.17823 | 0.736%            | 0.250%          |
| Si          | Diamond (FCC)       | 5.43102 |    5.4437  |           5.45841 | 0.504%            | 0.270%          |
| CaVO3       | Cubic perovskite    | 3.767   |    3.83041 |           3.84097 | 1.964%            | 0.276%          |
| SrVO3       | Cubic perovskite    | 3.838   |    3.90089 |           3.91185 | 1.924%            | 0.281%          |
| PbTe        | Halite (FCC)        | 6.462   |    6.54179 |           6.56034 | 1.522%            | 0.284%          |
| BN          | Zinc blende (FCC)   | 3.615   |    3.626   |           3.61513 | 0.004%            | -0.300%         |
| InSb        | Zinc blende (FCC)   | 6.479   |    6.63322 |           6.65313 | 2.688%            | 0.300%          |
| AlP         | Zinc blende (FCC)   | 5.451   |    5.47297 |           5.4894  | 0.704%            | 0.300%          |
| CsI         | Caesium chloride    | 4.567   |    4.66521 |           4.6793  | 2.459%            | 0.302%          |
| K           | BCC                 | 5.23    |    5.39512 |           5.37726 | 2.816%            | -0.331%         |
| VC0.97      | Halite              | 4.166   |    4.16195 |           4.14514 | -0.501%           | -0.404%         |
| Na          | BCC                 | 4.23    |    4.20805 |           4.22615 | -0.091%           | 0.430%          |
| Ir          | FCC                 | 3.84    |    3.85393 |           3.87263 | 0.850%            | 0.485%          |
| Ta          | BCC                 | 3.3058  |    3.30986 |           3.32666 | 0.631%            | 0.508%          |
| ZrN         | Halite              | 4.577   |    4.58853 |           4.61229 | 0.771%            | 0.518%          |
| HfN         | Halite              | 4.392   |    4.51172 |           4.53537 | 3.264%            | 0.524%          |
| Pd          | FCC                 | 3.859   |    3.9173  |           3.93826 | 2.054%            | 0.535%          |
| CdS         | Zinc blende (FCC)   | 5.832   |    5.88591 |           5.92222 | 1.547%            | 0.617%          |
| GaP         | Zinc blende (FCC)   | 5.4505  |    5.45162 |           5.48814 | 0.691%            | 0.670%          |
| AlSb        | Zinc blende (FCC)   | 6.1355  |    6.18504 |           6.22894 | 1.523%            | 0.710%          |
| Pb          | FCC                 | 4.92    |    4.98951 |           5.0257  | 2.148%            | 0.725%          |
| Ni          | FCC                 | 3.499   |    3.47515 |           3.50337 | 0.125%            | 0.812%          |
| SrTiO3      | Cubic perovskite    | 3.98805 |    3.9127  |           3.94484 | -1.084%           | 0.821%          |
| C (diamond) | Diamond (FCC)       | 3.567   |    3.56075 |           3.59053 | 0.660%            | 0.836%          |
| Pt          | FCC                 | 3.912   |    3.94315 |           3.97644 | 1.647%            | 0.844%          |
| Ce          | FCC                 | 5.16    |    4.67243 |           4.71224 | -8.678%           | 0.852%          |
| Fe          | BCC                 | 2.856   |    2.86304 |           2.83816 | -0.625%           | -0.869%         |
| AlAs        | Zinc blende (FCC)   | 5.6605  |    5.6758  |           5.7309  | 1.244%            | 0.971%          |
| InP         | Zinc blende (FCC)   | 5.869   |    5.90395 |           5.96173 | 1.580%            | 0.979%          |
| CdTe        | Zinc blende (FCC)   | 6.482   |    6.56423 |           6.63031 | 2.288%            | 1.007%          |
| LiCl        | Halite              | 5.14    |    5.08424 |           5.1376  | -0.047%           | 1.049%          |
| NaI         | Halite              | 6.47    |    6.43731 |           6.5061  | 0.558%            | 1.069%          |
| Rh          | FCC                 | 3.8     |    3.80597 |           3.84673 | 1.230%            | 1.071%          |
| Cu          | FCC                 | 3.597   |    3.57743 |           3.61689 | 0.553%            | 1.103%          |
| KI          | Halite              | 7.07    |    7.08487 |           7.16469 | 1.339%            | 1.127%          |
| Ca          | FCC                 | 5.58    |    5.57682 |           5.51357 | -1.190%           | -1.134%         |
| CdSe        | Zinc blende (FCC)   | 6.05    |    6.14054 |           6.21125 | 2.665%            | 1.151%          |
| CrN         | Halite              | 4.149   |    4.19086 |           4.14204 | -0.168%           | -1.165%         |
| ZnS         | Zinc blende (FCC)   | 5.42    |    5.38737 |           5.45396 | 0.626%            | 1.236%          |
| RbBr        | Halite              | 6.89    |    6.9119  |           7.00138 | 1.616%            | 1.295%          |
| LiI         | Halite              | 6.01    |    5.96835 |           6.05377 | 0.728%            | 1.431%          |
| Ac          | FCC                 | 5.31    |    5.69621 |           5.61351 | 5.716%            | -1.452%         |
| GaSb        | Zinc blende (FCC)   | 6.0959  |    6.13721 |           6.22862 | 2.177%            | 1.490%          |
| InAs        | Zinc blende (FCC)   | 6.0583  |    6.10712 |           6.19817 | 2.309%            | 1.491%          |
| RbCl        | Halite              | 6.59    |    6.61741 |           6.72117 | 1.990%            | 1.568%          |
| RbF         | Halite              | 5.65    |    5.63228 |           5.72259 | 1.285%            | 1.603%          |
| CsCl        | Caesium chloride    | 4.123   |    4.1437  |           4.21141 | 2.144%            | 1.634%          |
| Ag          | FCC                 | 4.079   |    4.10436 |           4.1722  | 2.285%            | 1.653%          |
| KBr         | Halite              | 6.6     |    6.58908 |           6.69863 | 1.494%            | 1.663%          |
| KCl         | Halite              | 6.29    |    6.28374 |           6.38911 | 1.576%            | 1.677%          |
| MgO         | Halite (FCC)        | 4.212   |    4.194   |           4.26457 | 1.248%            | 1.683%          |
| Ge          | Diamond (FCC)       | 5.658   |    5.67485 |           5.77178 | 2.011%            | 1.708%          |
| LiBr        | Halite              | 5.5     |    5.44538 |           5.54244 | 0.772%            | 1.782%          |
| Yb          | FCC                 | 5.49    |    5.38726 |           5.48394 | -0.110%           | 1.795%          |
| RbI         | Halite              | 7.35    |    7.38233 |           7.52581 | 2.392%            | 1.944%          |
| NaCl        | Halite              | 5.64    |    5.58813 |           5.69721 | 1.014%            | 1.952%          |
| CsF         | Halite              | 6.02    |    6.01228 |           6.1354  | 1.917%            | 2.048%          |
| KF          | Halite              | 5.34    |    5.30883 |           5.42535 | 1.598%            | 2.195%          |
| NaBr        | Halite              | 5.97    |    5.92308 |           6.06065 | 1.518%            | 2.323%          |
| NaF         | Halite              | 4.63    |    4.57179 |           4.71661 | 1.871%            | 3.168%          |
| Ne          | FCC                 | 4.43    |    4.19502 |           4.33852 | -2.065%           | 3.421%          |
| Cr          | BCC                 | 2.88    |    2.9689  |           2.8593  | -0.719%           | -3.692%         |
| Cs          | BCC                 | 6.05    |    6.25693 |           5.31818 | -12.096%          | -15.003%        |
| Ar          | FCC                 | 5.26    |    5.36316 |           4.1454  | -21.190%          | -22.706%        |

# References

```txt
Chen, C., Ong, S.P. A universal graph deep learning interatomic potential for the periodic table. Nat Comput Sci,
2, 718–728 (2022). https://doi.org/10.1038/s43588-022-00349-3.
```<|MERGE_RESOLUTION|>--- conflicted
+++ resolved
@@ -8,7 +8,7 @@
 # Training dataset
 
 MP-2021.2.8: Materials Project structure relaxations as of 2021.2.8.
-<<<<<<< HEAD
+
 Number of structures for training: 167237
 Number of structures for validation: 18584
 
@@ -19,13 +19,6 @@
 Train: 19.977 eV/atom, 0.063 eV/A, 0.272 GPa
 Valid: 23.713 eV/atom, 0.070 eV/A, 0.394 GPa
 
-=======
-
-Number of structures: ??
-
-# Performance metrics
-
->>>>>>> 4fb56a35
 ## Cubic crystals benchmark
 
 This is the same benchmark used for the TF implementation. The error characteristics are consistent between this
