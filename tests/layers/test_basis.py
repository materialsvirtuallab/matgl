from __future__ import annotations

import pytest

import numpy as np
from torch.testing import assert_close
import torch

from matgl.graph.compute import (
    compute_theta_and_phi,
    create_line_graph,
)
from matgl.layers._basis import (
    GaussianExpansion,
    SphericalBesselFunction,
    SphericalBesselWithHarmonics,
    SphericalHarmonicsFunction,
    FourierExpansion,
    RadialBesselFunction,
    spherical_bessel_smooth,
)
from matgl.layers._three_body import combine_sbf_shf


def test_gaussian():
    r = torch.linspace(1.0, 5.0, 11)
    rbf_gaussian = GaussianExpansion(initial=0.0, final=5.0, num_centers=10, width=0.5)
    rbf = rbf_gaussian(r)
    assert [rbf.size(dim=0), rbf.size(dim=1)] == [11, 10]

    rbf_gaussian = GaussianExpansion()
    r = torch.tensor([1.0])
    rbf = rbf_gaussian(r)
    # check the shape of a vector
    assert np.allclose([rbf.size(dim=0), rbf.size(dim=1)], [1, 20])
    # check the first value of expanded distance
    assert np.allclose(rbf[0][0], np.exp(-0.5 * np.power(1.0 - 0.0, 2.0)))
    # check the last value of expanded distance
    assert np.allclose(rbf[0][-1], np.exp(-0.5 * np.power(1.0 - 4.0, 2.0)))


def test_sphericalbesselfunction():
    r = torch.linspace(1.0, 5.0, 11)
    rbf_sb = SphericalBesselFunction(max_n=3, max_l=3, cutoff=5.0, smooth=False)
    rbf = rbf_sb(r)
    assert [rbf.size(dim=0), rbf.size(dim=1)] == [11, 9]

    rbf_sb = SphericalBesselFunction(max_n=3, max_l=3, cutoff=5.0, smooth=True)
    rbf = rbf_sb(r)
    assert [rbf.size(dim=0), rbf.size(dim=1)] == [11, 3]


def test_sphericalbesselfunction_smooth():
    r = torch.linspace(1.0, 5.0, 11)
    rbf_sb = SphericalBesselFunction(max_n=3, max_l=3, cutoff=5.0, smooth=False)
    rbf = rbf_sb(r)
    assert [rbf.size(dim=0), rbf.size(dim=1)] == [11, 9]

    rbf_sb = SphericalBesselFunction(max_n=3, max_l=3, cutoff=5.0, smooth=True)
    rbf = rbf_sb(r)
    assert [rbf.size(dim=0), rbf.size(dim=1)] == [11, 3]


def test_spherical_harmonic_function():
    theta = torch.linspace(-1, 1, 10)
    phi = torch.linspace(0, 2 * np.pi, 10)
    abf_sb = SphericalHarmonicsFunction(max_l=3, use_phi=True)
    abf = abf_sb(theta, phi)
    assert [abf.size(dim=0), abf.size(dim=1)] == [10, 9]


def test_spherical_bessel_harmonics_function():
    r = torch.empty(10).normal_()
    sbf = SphericalBesselFunction(max_l=3, cutoff=5.0, max_n=3, smooth=False)
    res = sbf(r)
    res2 = sbf.rbf_j0(r, cutoff=5.0, max_n=3)
    assert np.allclose(res[:, :3].numpy().ravel(), res2.numpy().ravel(), atol=1e-07)

    assert res.numpy().shape == (10, 9)

    sbf2 = SphericalBesselFunction(max_l=3, cutoff=5.0, max_n=3, smooth=True)

    res2 = sbf2(r)
    assert tuple(res2.shape) == (10, 3)

    shf = SphericalHarmonicsFunction(max_l=3, use_phi=True)
    res_shf = shf(costheta=torch.linspace(-1, 1, 10), phi=torch.linspace(0, 2 * np.pi, 10))

    assert res_shf.numpy().shape == (10, 9)
    combined = combine_sbf_shf(res, res_shf, max_n=3, max_l=3, use_phi=True)

    assert combined.shape == (10, 27)

    res_shf2 = SphericalHarmonicsFunction(max_l=3, use_phi=False)(
        costheta=torch.linspace(-1, 1, 10), phi=torch.linspace(0, 2 * np.pi, 10)
    )
    combined = combine_sbf_shf(res, res_shf2, max_n=3, max_l=3, use_phi=False)

    assert combined.shape == (10, 9)
    rdf = spherical_bessel_smooth(r, cutoff=5.0, max_n=3)
    assert rdf.numpy().shape == (10, 3)


def test_spherical_bessel_with_harmonics(graph_MoS):
    s, g1, state = graph_MoS
    sb_and_sh = SphericalBesselWithHarmonics(max_n=3, max_l=3, cutoff=5.0, use_smooth=False, use_phi=False)
    l_g1 = create_line_graph(g1, threebody_cutoff=4.0)
    l_g1.apply_edges(compute_theta_and_phi)
    three_body_basis = sb_and_sh(l_g1)
    assert [three_body_basis.size(dim=0), three_body_basis.size(dim=1)] == [364, 9]

    sb_and_sh = SphericalBesselWithHarmonics(max_n=3, max_l=2, cutoff=5.0, use_smooth=False, use_phi=True)
    l_g1 = create_line_graph(g1, threebody_cutoff=4.0)
    l_g1.apply_edges(compute_theta_and_phi)
    three_body_basis = sb_and_sh(l_g1)
    assert [three_body_basis.size(dim=0), three_body_basis.size(dim=1)] == [364, 12]

    sb_and_sh = SphericalBesselWithHarmonics(max_n=3, max_l=3, cutoff=5.0, use_smooth=True, use_phi=False)
    l_g1 = create_line_graph(g1, threebody_cutoff=4.0)
    l_g1.apply_edges(compute_theta_and_phi)
    three_body_basis = sb_and_sh(l_g1)
    assert [three_body_basis.size(dim=0), three_body_basis.size(dim=1)] == [364, 9]

    sb_and_sh = SphericalBesselWithHarmonics(max_n=3, max_l=3, cutoff=5.0, use_smooth=True, use_phi=True)
    l_g1 = create_line_graph(g1, threebody_cutoff=4.0)
    l_g1.apply_edges(compute_theta_and_phi)
    three_body_basis = sb_and_sh(l_g1)
    assert [three_body_basis.size(dim=0), three_body_basis.size(dim=1)] == [364, 27]


@pytest.mark.parametrize("learnable", [True, False])
<<<<<<< HEAD
=======
def test_radial_bessel_function(learnable):
    max_n = 3
    r = torch.empty(10).normal_()
    rbf = RadialBesselFunction(max_n=max_n, cutoff=5.0, learnable=learnable)
    res = rbf(r)
    assert res.shape == (10, max_n)

    # compare with spherical bessel function
    sbf = SphericalBesselFunction(max_l=1, max_n=max_n, cutoff=5.0, smooth=False)
    res1 = sbf(r)
    res2 = sbf.rbf_j0(r, cutoff=5.0, max_n=max_n)

    assert_close(res, res1.float())
    assert_close(res, res2.float())

    if learnable:
        assert rbf.frequencies.requires_grad
    else:
        assert not rbf.frequencies.requires_grad


@pytest.mark.parametrize("learnable", [True, False])
>>>>>>> 25d23cc4
def test_fourier_expansion(learnable):
    max_f = 5
    fe = FourierExpansion(max_f=max_f, learnable=learnable)
    x = torch.randn(10)
    res = fe(x)

    assert res.shape == (x.shape[0], 1 + max_f * 2)

    cosines = torch.cos(torch.outer(x, torch.arange(0, max_f + 1))) / torch.pi
    assert_close(res[:, ::2], cosines)

    sines = torch.sin(torch.outer(x, torch.arange(1, max_f + 1))) / np.pi
    assert_close(res[:, 1::2], sines)

    interval = 2.0
    fe = FourierExpansion(max_f=max_f, interval=interval, learnable=learnable)
    res = fe(x)

    cosines = torch.cos(torch.outer(x, torch.arange(0, max_f + 1)) * np.pi / interval) / interval
    assert_close(res[:, ::2], cosines)

    sines = torch.sin(torch.outer(x, torch.arange(1, max_f + 1)) * np.pi / interval) / interval
    assert_close(res[:, 1::2], sines)

    if learnable:
        assert fe.frequencies.requires_grad
    else:
<<<<<<< HEAD
        assert not fe.frequencies.requires_grad


@pytest.mark.parametrize("learnable", [True, False])
def test_radial_bessel_function(learnable):
    max_n = 3
    r = torch.empty(10).normal_()
    rbf = RadialBesselFunction(max_n=max_n, cutoff=5.0, learnable=learnable)
    res = rbf(r)
    assert res.shape == (10, max_n)

    # compare with spherical bessel function
    sbf = SphericalBesselFunction(max_l=1, max_n=max_n, cutoff=5.0, smooth=False)
    res1 = sbf(r)
    res2 = sbf.rbf_j0(r, cutoff=5.0, max_n=max_n)

    assert_close(res, res1.float())
    assert_close(res, res2.float())

    if learnable:
        assert rbf.frequencies.requires_grad
    else:
        assert not rbf.frequencies.requires_grad
=======
        assert not fe.frequencies.requires_grad
>>>>>>> 25d23cc4
<|MERGE_RESOLUTION|>--- conflicted
+++ resolved
@@ -129,8 +129,6 @@
 
 
 @pytest.mark.parametrize("learnable", [True, False])
-<<<<<<< HEAD
-=======
 def test_radial_bessel_function(learnable):
     max_n = 3
     r = torch.empty(10).normal_()
@@ -153,7 +151,6 @@
 
 
 @pytest.mark.parametrize("learnable", [True, False])
->>>>>>> 25d23cc4
 def test_fourier_expansion(learnable):
     max_f = 5
     fe = FourierExpansion(max_f=max_f, learnable=learnable)
@@ -181,30 +178,4 @@
     if learnable:
         assert fe.frequencies.requires_grad
     else:
-<<<<<<< HEAD
-        assert not fe.frequencies.requires_grad
-
-
-@pytest.mark.parametrize("learnable", [True, False])
-def test_radial_bessel_function(learnable):
-    max_n = 3
-    r = torch.empty(10).normal_()
-    rbf = RadialBesselFunction(max_n=max_n, cutoff=5.0, learnable=learnable)
-    res = rbf(r)
-    assert res.shape == (10, max_n)
-
-    # compare with spherical bessel function
-    sbf = SphericalBesselFunction(max_l=1, max_n=max_n, cutoff=5.0, smooth=False)
-    res1 = sbf(r)
-    res2 = sbf.rbf_j0(r, cutoff=5.0, max_n=max_n)
-
-    assert_close(res, res1.float())
-    assert_close(res, res2.float())
-
-    if learnable:
-        assert rbf.frequencies.requires_grad
-    else:
-        assert not rbf.frequencies.requires_grad
-=======
-        assert not fe.frequencies.requires_grad
->>>>>>> 25d23cc4
+        assert not fe.frequencies.requires_grad