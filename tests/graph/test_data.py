from __future__ import annotations

import os
import shutil

# This function is used for M3GNet property dataset
from functools import partial

import numpy as np
from dgl.data.utils import split_dataset

from matgl.ext.pymatgen import Molecule2Graph, Structure2Graph, get_element_list
<<<<<<< HEAD
from matgl.graph.data import CHGNetDataset, M3GNetDataset, MEGNetDataset, MGLDataLoader, collate_fn, collate_fn_efs
=======
from matgl.graph.data import MGLDataLoader, MGLDataset, collate_fn_efs, collate_fn_graph
from pymatgen.core import Molecule
>>>>>>> 4a875e0a

module_dir = os.path.dirname(os.path.abspath(__file__))


class TestDataset:
    def test_megnet_dataset(self, LiFePO4, BaNiO3):
        structures = [LiFePO4, BaNiO3]
        label = [-1.0, 2.0]
        element_types = get_element_list(structures)
        cry_graph = Structure2Graph(element_types=element_types, cutoff=4.0)
        dataset = MGLDataset(
            structures=structures,
            converter=cry_graph,
            labels={"label": label},
            clear_processed=True,
            save_cache=False,
        )
        g1, lat1, state1, label1 = dataset[0]
        g2, lat2, state2, label2 = dataset[1]
        assert label1["label"] == label[0]
        assert g1.num_edges() == cry_graph.get_graph(LiFePO4)[0].num_edges()
        assert g1.num_nodes() == cry_graph.get_graph(LiFePO4)[0].num_nodes()
        assert g2.num_edges() == cry_graph.get_graph(BaNiO3)[0].num_edges()
        assert g2.num_nodes() == cry_graph.get_graph(BaNiO3)[0].num_nodes()
        assert np.allclose(lat1.detach().numpy(), structures[0].lattice.matrix)
        assert np.allclose(lat2.detach().numpy(), structures[1].lattice.matrix)
        # Check that structures are indeed cleared.
        assert len(dataset.structures) == 0

    def test_megnet_dataset_with_graph_label(self, LiFePO4, BaNiO3):
        structures = [LiFePO4, BaNiO3]
        label = [-1.0, 2.0]
        element_types = get_element_list(structures)
        cry_graph = Structure2Graph(element_types=element_types, cutoff=4.0)
        graph_label = [1, 0]
        dataset_with_graph_label = MGLDataset(
            structures=structures,
            converter=cry_graph,
            labels={"label": label},
            clear_processed=True,
            save_cache=False,
            graph_labels=graph_label,
        )
        g1, lat1, state1, label1 = dataset_with_graph_label[0]
        g2, lat2, state2, label2 = dataset_with_graph_label[1]

        assert state1.detach().numpy() == graph_label[0]
        assert state2.detach().numpy() == graph_label[1]

    def test_megnet_dataset_with_graph_label_float(self, LiFePO4, BaNiO3):
        structures = [LiFePO4, BaNiO3]
        label = [-1.0, 2.0]
        element_types = get_element_list(structures)
        cry_graph = Structure2Graph(element_types=element_types, cutoff=4.0)
        graph_label = [[1.0, 2.0], [0.0, 1.0]]
        dataset_with_graph_label = MGLDataset(
            structures=structures,
            converter=cry_graph,
            labels={"label": label},
            clear_processed=True,
            graph_labels=graph_label,
            name="MGLDataset_megnet",
        )
        g1, lat1, state1, label1 = dataset_with_graph_label[0]
        g2, lat2, state2, label2 = dataset_with_graph_label[1]

        assert state1.detach().numpy().tolist() == graph_label[0]
        assert state2.detach().numpy().tolist() == graph_label[1]

    def test_load_megenet_dataset(self, LiFePO4, BaNiO3):
        structures = [LiFePO4, BaNiO3]
        label = [-1.0, 2.0]
        element_types = get_element_list(structures)
        cry_graph = Structure2Graph(element_types=element_types, cutoff=4.0)
        dataset = MGLDataset(name="MGLDataset_megnet")
        g1, lat1, state1, label1 = dataset[0]
        assert label1["label"] == label[0]
        assert g1.num_edges() == cry_graph.get_graph(LiFePO4)[0].num_edges()
        assert g1.num_nodes() == cry_graph.get_graph(LiFePO4)[0].num_nodes()
        assert np.allclose(lat1.detach().numpy(), structures[0].lattice.matrix)
        shutil.rmtree(f"{dataset.save_path}")

    def test_megnet_dataset_for_mol(self, CH4):
        element_types = get_element_list([CH4])
        mol_graph = Molecule2Graph(element_types=element_types, cutoff=1.5)
        label = [1.0, 2.0]
        structures = [CH4, CH4]
        dataset = MGLDataset(
            structures=structures,
            converter=mol_graph,
            labels={"label": label},
            save_cache=False,
        )
        g1, lat1, state1, label1 = dataset[0]
        g2, lat2, state2, label2 = dataset[1]
        assert label1["label"] == label[0]
        assert g1.num_edges() == mol_graph.get_graph(CH4)[0].num_edges()
        assert g1.num_nodes() == mol_graph.get_graph(CH4)[0].num_nodes()
        assert g2.num_edges() == mol_graph.get_graph(CH4)[0].num_edges()
        assert g2.num_nodes() == mol_graph.get_graph(CH4)[0].num_nodes()
        assert np.allclose(lat1.detach().numpy(), np.expand_dims(np.identity(3), axis=0))

    def test_mgl_dataset(self, LiFePO4, BaNiO3):
        structures = [LiFePO4, BaNiO3]
        energies = [-1.0, 2.0]
        forces = [np.zeros((28, 3)).tolist(), np.zeros((10, 3)).tolist()]
        stresses = [np.zeros((3, 3)).tolist(), np.zeros((3, 3)).tolist()]
        element_types = get_element_list(structures)
        cry_graph = Structure2Graph(element_types=element_types, cutoff=4.0)
        dataset = MGLDataset(
            structures=structures,
            converter=cry_graph,
            threebody_cutoff=4.0,
            include_line_graph=True,
            labels={"energies": energies, "forces": forces, "stresses": stresses},
            clear_processed=True,
            name="MGLDataset_pes",
        )
        g1, lat1, l_g1, state1, pes1 = dataset[0]
        g2, lat2, l_g2, state2, pes2 = dataset[1]
        assert pes1["energies"] == energies[0]
        assert g1.num_edges() == cry_graph.get_graph(LiFePO4)[0].num_edges()
        assert g1.num_nodes() == cry_graph.get_graph(LiFePO4)[0].num_nodes()
        assert g2.num_edges() == cry_graph.get_graph(BaNiO3)[0].num_edges()
        assert g2.num_nodes() == cry_graph.get_graph(BaNiO3)[0].num_nodes()
        assert np.shape(pes1["forces"])[0], 28
        assert np.shape(pes2["forces"])[0], 10
        assert np.allclose(lat1.detach().numpy(), structures[0].lattice.matrix)
        assert np.allclose(lat2.detach().numpy(), structures[1].lattice.matrix)
        # Check that structures are indeed cleared.
        assert len(dataset.structures) == 0

    def test_load_mgl_dataset(self, LiFePO4, BaNiO3):
        structures = [LiFePO4, BaNiO3]
        element_types = get_element_list(structures)
        cry_graph = Structure2Graph(element_types=element_types, cutoff=4.0)
        dataset = MGLDataset(
            name="MGLDataset_pes",
            include_line_graph=True,
        )
        dataset.load()
        g1, lat1, l_g1, state1, pes1 = dataset[0]
        g2, lat2, l_g2, state2, pes2 = dataset[1]
        assert pes1["energies"] == -1.0
        assert g1.num_edges() == cry_graph.get_graph(LiFePO4)[0].num_edges()
        assert g1.num_nodes() == cry_graph.get_graph(LiFePO4)[0].num_nodes()
        assert g2.num_edges() == cry_graph.get_graph(BaNiO3)[0].num_edges()
        assert g2.num_nodes() == cry_graph.get_graph(BaNiO3)[0].num_nodes()
        assert np.shape(pes1["forces"])[0], 28
        assert np.shape(pes2["forces"])[0], 10
        assert np.allclose(lat1.detach().numpy(), structures[0].lattice.matrix)
        assert np.allclose(lat2.detach().numpy(), structures[1].lattice.matrix)
        shutil.rmtree(f"{dataset.save_path}")

    def test_mgl_property_dataset(self, LiFePO4, BaNiO3):
        structures = [LiFePO4, BaNiO3]
        labels = [1.0, -2.0]
        element_types = get_element_list(structures)
        cry_graph = Structure2Graph(element_types=element_types, cutoff=4.0)
        dataset = MGLDataset(
            filename_labels="eform.json",
            structures=structures,
            converter=cry_graph,
            threebody_cutoff=4.0,
            include_line_graph=True,
            labels={"Eform_per_atom": labels},
        )
        g1, lat1, l_g1, state1, label1 = dataset[0]
        g2, lat2, l_g2, state2, label2 = dataset[1]
        assert label1["Eform_per_atom"] == labels[0]
        assert g1.num_edges() == cry_graph.get_graph(LiFePO4)[0].num_edges()
        assert g1.num_nodes() == cry_graph.get_graph(LiFePO4)[0].num_nodes()
        assert g2.num_edges() == cry_graph.get_graph(BaNiO3)[0].num_edges()
        assert g2.num_nodes() == cry_graph.get_graph(BaNiO3)[0].num_nodes()
        assert np.allclose(lat1.detach().numpy(), structures[0].lattice.matrix)
        assert np.allclose(lat2.detach().numpy(), structures[1].lattice.matrix)

        dataset = MGLDataset(
            filename_labels="eform.json",
            include_line_graph=True,
        )
        g1, lat1, l_g1, state1, label1 = dataset[0]
        g2, lat2, l_g2, state2, label2 = dataset[1]
        assert label1["Eform_per_atom"] == labels[0]
        assert g1.num_edges() == cry_graph.get_graph(LiFePO4)[0].num_edges()
        assert g1.num_nodes() == cry_graph.get_graph(LiFePO4)[0].num_nodes()
        assert g2.num_edges() == cry_graph.get_graph(BaNiO3)[0].num_edges()
        assert g2.num_nodes() == cry_graph.get_graph(BaNiO3)[0].num_nodes()
        shutil.rmtree(f"{dataset.save_path}")

    def test_mgl_property_dataset_with_graph_label(self, LiFePO4, BaNiO3):
        structures = [LiFePO4, BaNiO3]
        labels = [1.0, -2.0]
        graph_label = [0, 1]
        element_types = get_element_list(structures)
        cry_graph = Structure2Graph(element_types=element_types, cutoff=4.0)
        dataset = MGLDataset(
            filename_labels="eform.json",
            structures=structures,
            converter=cry_graph,
            threebody_cutoff=4.0,
            include_line_graph=True,
            labels={"Eform_per_atom": labels},
            graph_labels=graph_label,
            save_cache=False,
        )
        g1, lat1, l_g1, state1, label1 = dataset[0]
        g2, lat2, l_g2, state2, label2 = dataset[1]
        assert state1.detach().numpy() == graph_label[0]
        assert state2.detach().numpy() == graph_label[1]

    def test_megnet_dataloader(self, LiFePO4, BaNiO3):
        structures = [LiFePO4] * 10 + [BaNiO3] * 10
        label = np.zeros(20).tolist()
        element_types = get_element_list([LiFePO4, BaNiO3])
        cry_graph = Structure2Graph(element_types=element_types, cutoff=4.0)
        dataset = MGLDataset(
            structures=structures,
            converter=cry_graph,
            labels={"label": label},
            save_cache=False,
        )
        train_data, val_data, test_data = split_dataset(
            dataset,
            frac_list=[0.8, 0.1, 0.1],
            shuffle=True,
            random_state=42,
        )
        train_loader, val_loader, test_loader = MGLDataLoader(
            train_data=train_data,
            val_data=val_data,
            test_data=test_data,
            collate_fn=collate_fn_graph,
            batch_size=2,
            num_workers=0,
        )
        assert len(train_loader) == 8
        assert len(val_loader) == 1
        assert len(test_loader) == 1

        train_loader_new, val_loader_new = MGLDataLoader(
            train_data=train_data,
            val_data=val_data,
            collate_fn=collate_fn_graph,
            batch_size=2,
            num_workers=0,
        )
        assert len(train_loader_new) == 8
        assert len(val_loader_new) == 1

    def test_megnet_dataloader_for_mol(self):
        coords = [
            [0.000000, 0.000000, 0.000000],
            [0.000000, 0.000000, 1.089000],
            [1.026719, 0.000000, -0.363000],
            [-0.513360, -0.889165, -0.363000],
            [-0.513360, 0.889165, -0.363000],
        ]
        m1 = Molecule(["C", "H", "H", "H", "H"], coords)
        structures = [m1, m1, m1, m1, m1, m1, m1, m1, m1, m1]
        label = np.zeros(10).tolist()
        element_types = get_element_list([m1])
        mol_graph = Molecule2Graph(element_types=element_types, cutoff=1.5)
        dataset = MGLDataset(
            structures=structures,
            converter=mol_graph,
            labels={"label": label},
            save_cache=False,
        )
        train_data, val_data, test_data = split_dataset(
            dataset,
            frac_list=[0.6, 0.2, 0.2],
            shuffle=True,
            random_state=42,
        )
        train_loader, val_loader, test_loader = MGLDataLoader(
            train_data=train_data,
            val_data=val_data,
            test_data=test_data,
            collate_fn=collate_fn_graph,
            batch_size=2,
            num_workers=0,
        )
        assert len(train_loader) == 3
        assert len(val_loader) == 1
        assert len(test_loader) == 1

    def test_mgl_dataloader(self, LiFePO4, BaNiO3):
        structures = [LiFePO4, BaNiO3] * 10
        energies = np.zeros(20).tolist()
        f1 = np.zeros((28, 3)).tolist()
        f2 = np.zeros((10, 3)).tolist()
        s = np.zeros((3, 3)).tolist()
        forces = [f1, f2, f1, f2, f1, f2, f1, f2, f1, f2, f1, f2, f1, f2, f1, f2, f1, f2, f1, f2]
        stresses = [s, s, s, s, s, s, s, s, s, s, s, s, s, s, s, s, s, s, s, s]
        element_types = get_element_list([LiFePO4, BaNiO3])
        cry_graph = Structure2Graph(element_types=element_types, cutoff=4.0)
        dataset = MGLDataset(
            structures=structures,
            converter=cry_graph,
            threebody_cutoff=4.0,
            include_line_graph=True,
            labels={"energies": energies, "forces": forces, "stresses": stresses},
            save_cache=False,
        )
        train_data, val_data, test_data = split_dataset(
            dataset,
            frac_list=[0.8, 0.1, 0.1],
            shuffle=True,
            random_state=42,
        )
        train_loader, val_loader, test_loader = MGLDataLoader(
            train_data=train_data,
            val_data=val_data,
            test_data=test_data,
            collate_fn=collate_fn_graph,
            batch_size=2,
            num_workers=0,
        )
        assert len(train_loader) == 8
        assert len(val_loader) == 1
        assert len(test_loader) == 1

    def test_mgl_dataloader_without_stresses(self, LiFePO4, BaNiO3):
        structures = [LiFePO4, BaNiO3] * 10
        energies = np.zeros(20).tolist()
        f1 = np.zeros((28, 3)).tolist()
        f2 = np.zeros((10, 3)).tolist()
        np.zeros((3, 3)).tolist()
        forces = [f1, f2, f1, f2, f1, f2, f1, f2, f1, f2, f1, f2, f1, f2, f1, f2, f1, f2, f1, f2]
        element_types = get_element_list([LiFePO4, BaNiO3])
        cry_graph = Structure2Graph(element_types=element_types, cutoff=4.0)
        dataset = MGLDataset(
            structures=structures,
            converter=cry_graph,
            threebody_cutoff=4.0,
            include_line_graph=True,
            labels={"energies": energies, "forces": forces},
            save_cache=False,
        )
        train_data, val_data, test_data = split_dataset(
            dataset,
            frac_list=[0.8, 0.1, 0.1],
            shuffle=True,
            random_state=42,
        )
        my_collate_fn = partial(collate_fn_efs, include_stress=False)
        train_loader, val_loader, test_loader = MGLDataLoader(
            train_data=train_data,
            val_data=val_data,
            test_data=test_data,
            collate_fn=my_collate_fn,
            batch_size=2,
            num_workers=0,
        )
        assert len(train_loader) == 8
        assert len(val_loader) == 1
        assert len(test_loader) == 1

    def test_mgl_property_dataloader(self, LiFePO4, BaNiO3):
        structures = [LiFePO4, BaNiO3] * 10
        e_form = np.zeros(20)
        element_types = get_element_list([LiFePO4, BaNiO3])
        cry_graph = Structure2Graph(element_types=element_types, cutoff=4.0)
        dataset = MGLDataset(
            structures=structures,
            converter=cry_graph,
            threebody_cutoff=4.0,
            include_line_graph=True,
            labels={"EForm": e_form},
            save_cache=False,
        )
        train_data, val_data, test_data = split_dataset(
            dataset,
            frac_list=[0.8, 0.1, 0.1],
            shuffle=True,
            random_state=42,
        )
        # This modification is required for M3GNet property dataset
        my_collate_fn = partial(collate_fn_graph, include_line_graph=True)
        train_loader, val_loader, test_loader = MGLDataLoader(
            train_data=train_data,
            val_data=val_data,
            test_data=test_data,
            collate_fn=my_collate_fn,
            batch_size=2,
            num_workers=1,
        )
        assert len(train_loader) == 8
        assert len(val_loader) == 1
        assert len(test_loader) == 1

<<<<<<< HEAD
    @classmethod
    def teardown_class(cls):
        for fn in ("dgl_graph.bin", "lattice.pt", "dgl_line_graph.bin", "state_attr.pt", "labels.json", "eform.json"):
            try:
                os.remove(fn)
            except FileNotFoundError:
                pass


def test_chgnet_dataset(LiFePO4, BaNiO3, tmpdir):
    structures = [LiFePO4, BaNiO3]
    energies = [-1.0, 2.0]
    forces = [np.zeros((28, 3)).tolist(), np.zeros((10, 3)).tolist()]
    stresses = [np.zeros((3, 3)).tolist(), np.zeros((3, 3)).tolist()]
    magmoms = [np.zeros((28, 1)).tolist(), np.zeros((10, 1)).tolist()]
    element_types = get_element_list(structures)
    cry_graph = Structure2Graph(element_types=element_types, cutoff=4.0)
    dataset = CHGNetDataset(
        structures=structures,
        converter=cry_graph,
        threebody_cutoff=4.0,
        labels={"energies": energies, "forces": forces, "stresses": stresses, "magmoms": magmoms},
        save_dir=tmpdir,
    )
    g1, l_g1, state1, labels1 = dataset[0]
    g2, l_g2, state2, labels2 = dataset[1]
    assert labels1["energies"] == energies[0]
    assert g1.num_edges() == cry_graph.get_graph(LiFePO4)[0].num_edges()
    assert g1.num_nodes() == cry_graph.get_graph(LiFePO4)[0].num_nodes()
    assert g2.num_edges() == cry_graph.get_graph(BaNiO3)[0].num_edges()
    assert g2.num_nodes() == cry_graph.get_graph(BaNiO3)[0].num_nodes()
    assert np.shape(labels1["forces"])[0] == 28
    assert np.shape(labels2["forces"])[0] == 10
    assert np.shape(labels1["magmoms"])[0] == 28
    assert np.shape(labels2["magmoms"])[0] == 10

    g1, l_g1, state1, labels1 = dataset[0]
    g2, l_g2, state2, labels2 = dataset[1]
    assert labels1["energies"] == energies[0]
    assert g1.num_edges() == cry_graph.get_graph(LiFePO4)[0].num_edges()
    assert g1.num_nodes() == cry_graph.get_graph(LiFePO4)[0].num_nodes()
    assert g2.num_edges() == cry_graph.get_graph(BaNiO3)[0].num_edges()
    assert g2.num_nodes() == cry_graph.get_graph(BaNiO3)[0].num_nodes()
    assert np.shape(labels1["forces"])[0] == 28
    assert np.shape(labels2["forces"])[0] == 10
    assert np.shape(labels1["magmoms"])[0] == 28
    assert np.shape(labels2["magmoms"])[0] == 10


def test_chgnet_dataloader(LiFePO4, BaNiO3, tmpdir):
    structures = [LiFePO4, BaNiO3] * 10
    energies = np.zeros(20).tolist()
    f1 = np.zeros((28, 3)).tolist()
    f2 = np.zeros((10, 3)).tolist()
    s = np.zeros((3, 3)).tolist()
    m = [np.zeros((28, 1)).tolist(), np.zeros((10, 1)).tolist()]
    forces = [f1, f2, f1, f2, f1, f2, f1, f2, f1, f2, f1, f2, f1, f2, f1, f2, f1, f2, f1, f2]
    stresses = [s, s, s, s, s, s, s, s, s, s, s, s, s, s, s, s, s, s, s, s]
    magmoms = 10 * m
    element_types = get_element_list([LiFePO4, BaNiO3])
    cry_graph = Structure2Graph(element_types=element_types, cutoff=4.0)
    dataset = CHGNetDataset(
        structures=structures,
        converter=cry_graph,
        threebody_cutoff=4.0,
        labels={"energies": energies, "forces": forces, "stresses": stresses, "magmoms": magmoms},
        save_dir=tmpdir,
    )
    train_data, val_data, test_data = split_dataset(
        dataset,
        frac_list=[0.8, 0.1, 0.1],
        shuffle=True,
        random_state=42,
    )
    train_loader, val_loader, test_loader = MGLDataLoader(
        train_data=train_data,
        val_data=val_data,
        test_data=test_data,
        collate_fn=collate_fn,
        batch_size=2,
        num_workers=1,
    )
    assert len(train_loader) == 8
    assert len(val_loader) == 1
    assert len(test_loader) == 1
=======
    def test_mgl_property_dataset_with_site_wise_label(self, LiFePO4, BaNiO3):
        structures = [LiFePO4, BaNiO3]
        energies = [0 for s in structures]
        forces = [np.zeros((len(s), 3)).tolist() for s in structures]
        stresses = [np.zeros((3, 3)).tolist() for s in structures]
        magmoms = [[1] * len(LiFePO4), [2] * len(BaNiO3)]
        labels = {
            "energies": energies,
            "forces": forces,
            "stresses": stresses,
            "magmoms": magmoms,
        }
        element_types = get_element_list(structures)
        cry_graph = Structure2Graph(element_types=element_types, cutoff=5.0)
        dataset = MGLDataset(
            threebody_cutoff=3.0,
            structures=structures,
            converter=cry_graph,
            labels=labels,
            include_line_graph=True,
            clear_processed=True,
            save_cache=False,
        )
        g1, lat1, l_g1, state1, label1 = dataset[0]
        g2, lat2, l_g2, state2, label2 = dataset[1]
        assert np.allclose(label1["magmoms"].detach().numpy(), [1] * len(LiFePO4))
        assert np.allclose(label2["magmoms"].detach().numpy(), [2] * len(BaNiO3))
>>>>>>> 4a875e0a
<|MERGE_RESOLUTION|>--- conflicted
+++ resolved
@@ -8,14 +8,9 @@
 
 import numpy as np
 from dgl.data.utils import split_dataset
-
 from matgl.ext.pymatgen import Molecule2Graph, Structure2Graph, get_element_list
-<<<<<<< HEAD
-from matgl.graph.data import CHGNetDataset, M3GNetDataset, MEGNetDataset, MGLDataLoader, collate_fn, collate_fn_efs
-=======
 from matgl.graph.data import MGLDataLoader, MGLDataset, collate_fn_efs, collate_fn_graph
 from pymatgen.core import Molecule
->>>>>>> 4a875e0a
 
 module_dir = os.path.dirname(os.path.abspath(__file__))
 
@@ -408,93 +403,6 @@
         assert len(val_loader) == 1
         assert len(test_loader) == 1
 
-<<<<<<< HEAD
-    @classmethod
-    def teardown_class(cls):
-        for fn in ("dgl_graph.bin", "lattice.pt", "dgl_line_graph.bin", "state_attr.pt", "labels.json", "eform.json"):
-            try:
-                os.remove(fn)
-            except FileNotFoundError:
-                pass
-
-
-def test_chgnet_dataset(LiFePO4, BaNiO3, tmpdir):
-    structures = [LiFePO4, BaNiO3]
-    energies = [-1.0, 2.0]
-    forces = [np.zeros((28, 3)).tolist(), np.zeros((10, 3)).tolist()]
-    stresses = [np.zeros((3, 3)).tolist(), np.zeros((3, 3)).tolist()]
-    magmoms = [np.zeros((28, 1)).tolist(), np.zeros((10, 1)).tolist()]
-    element_types = get_element_list(structures)
-    cry_graph = Structure2Graph(element_types=element_types, cutoff=4.0)
-    dataset = CHGNetDataset(
-        structures=structures,
-        converter=cry_graph,
-        threebody_cutoff=4.0,
-        labels={"energies": energies, "forces": forces, "stresses": stresses, "magmoms": magmoms},
-        save_dir=tmpdir,
-    )
-    g1, l_g1, state1, labels1 = dataset[0]
-    g2, l_g2, state2, labels2 = dataset[1]
-    assert labels1["energies"] == energies[0]
-    assert g1.num_edges() == cry_graph.get_graph(LiFePO4)[0].num_edges()
-    assert g1.num_nodes() == cry_graph.get_graph(LiFePO4)[0].num_nodes()
-    assert g2.num_edges() == cry_graph.get_graph(BaNiO3)[0].num_edges()
-    assert g2.num_nodes() == cry_graph.get_graph(BaNiO3)[0].num_nodes()
-    assert np.shape(labels1["forces"])[0] == 28
-    assert np.shape(labels2["forces"])[0] == 10
-    assert np.shape(labels1["magmoms"])[0] == 28
-    assert np.shape(labels2["magmoms"])[0] == 10
-
-    g1, l_g1, state1, labels1 = dataset[0]
-    g2, l_g2, state2, labels2 = dataset[1]
-    assert labels1["energies"] == energies[0]
-    assert g1.num_edges() == cry_graph.get_graph(LiFePO4)[0].num_edges()
-    assert g1.num_nodes() == cry_graph.get_graph(LiFePO4)[0].num_nodes()
-    assert g2.num_edges() == cry_graph.get_graph(BaNiO3)[0].num_edges()
-    assert g2.num_nodes() == cry_graph.get_graph(BaNiO3)[0].num_nodes()
-    assert np.shape(labels1["forces"])[0] == 28
-    assert np.shape(labels2["forces"])[0] == 10
-    assert np.shape(labels1["magmoms"])[0] == 28
-    assert np.shape(labels2["magmoms"])[0] == 10
-
-
-def test_chgnet_dataloader(LiFePO4, BaNiO3, tmpdir):
-    structures = [LiFePO4, BaNiO3] * 10
-    energies = np.zeros(20).tolist()
-    f1 = np.zeros((28, 3)).tolist()
-    f2 = np.zeros((10, 3)).tolist()
-    s = np.zeros((3, 3)).tolist()
-    m = [np.zeros((28, 1)).tolist(), np.zeros((10, 1)).tolist()]
-    forces = [f1, f2, f1, f2, f1, f2, f1, f2, f1, f2, f1, f2, f1, f2, f1, f2, f1, f2, f1, f2]
-    stresses = [s, s, s, s, s, s, s, s, s, s, s, s, s, s, s, s, s, s, s, s]
-    magmoms = 10 * m
-    element_types = get_element_list([LiFePO4, BaNiO3])
-    cry_graph = Structure2Graph(element_types=element_types, cutoff=4.0)
-    dataset = CHGNetDataset(
-        structures=structures,
-        converter=cry_graph,
-        threebody_cutoff=4.0,
-        labels={"energies": energies, "forces": forces, "stresses": stresses, "magmoms": magmoms},
-        save_dir=tmpdir,
-    )
-    train_data, val_data, test_data = split_dataset(
-        dataset,
-        frac_list=[0.8, 0.1, 0.1],
-        shuffle=True,
-        random_state=42,
-    )
-    train_loader, val_loader, test_loader = MGLDataLoader(
-        train_data=train_data,
-        val_data=val_data,
-        test_data=test_data,
-        collate_fn=collate_fn,
-        batch_size=2,
-        num_workers=1,
-    )
-    assert len(train_loader) == 8
-    assert len(val_loader) == 1
-    assert len(test_loader) == 1
-=======
     def test_mgl_property_dataset_with_site_wise_label(self, LiFePO4, BaNiO3):
         structures = [LiFePO4, BaNiO3]
         energies = [0 for s in structures]
@@ -521,5 +429,4 @@
         g1, lat1, l_g1, state1, label1 = dataset[0]
         g2, lat2, l_g2, state2, label2 = dataset[1]
         assert np.allclose(label1["magmoms"].detach().numpy(), [1] * len(LiFePO4))
-        assert np.allclose(label2["magmoms"].detach().numpy(), [2] * len(BaNiO3))
->>>>>>> 4a875e0a
+        assert np.allclose(label2["magmoms"].detach().numpy(), [2] * len(BaNiO3))