from __future__ import annotations

<<<<<<< HEAD
import pytest
=======
from functools import partial
>>>>>>> 9df15966
import numpy as np
import torch

from matgl.ext.pymatgen import Structure2Graph, get_element_list
from matgl.graph.compute import (
    compute_pair_vector_and_distance,
    compute_theta_and_phi,
    compute_theta,
    create_line_graph,
    remove_edges_by_features
)


def _loop_indices(bond_atom_indices, pair_dist, cutoff=4.0):
    bin_count = np.bincount(bond_atom_indices[:, 0], minlength=bond_atom_indices[-1, 0] + 1)
    indices = []
    start = 0
    for bcont in bin_count:
        for i in range(bcont):
            for j in range(bcont):
                if start + i == start + j:
                    continue
                if pair_dist[start + i] > cutoff or pair_dist[start + j] > cutoff:
                    continue
                indices.append([start + i, start + j])
        start += bcont
    return np.array(indices)


def _calculate_cos_loop(graph, threebody_cutoff=4.0):
    """
    Calculate the cosine theta of triplets using loops
    Args:
        graph: List
    Returns: a list of cosine theta values.
    """
    _, _, n_sites = torch.unique(graph.edges()[0], return_inverse=True, return_counts=True)
    start_index = 0
    cos = []
    for n_site in n_sites:
        for i in range(n_site):
            for j in range(n_site):
                if i == j:
                    continue
                vi = graph.edata["bond_vec"][i + start_index].numpy()
                vj = graph.edata["bond_vec"][j + start_index].numpy()
                di = np.linalg.norm(vi)
                dj = np.linalg.norm(vj)
                if (di <= threebody_cutoff) and (dj <= threebody_cutoff):
                    cos.append(vi.dot(vj) / np.linalg.norm(vi) / np.linalg.norm(vj))
        start_index += n_site
    return cos


class TestCompute:
    def test_compute_pair_vector(self, graph_Mo):
        s1, g1, state1 = graph_Mo
        bv, bd = compute_pair_vector_and_distance(g1)
        g1.edata["bond_vec"] = bv
        d = torch.linalg.norm(g1.edata["bond_vec"], axis=1)

        _, _, _, d2 = s1.get_neighbor_list(r=5.0)

        np.testing.assert_array_almost_equal(np.sort(d), np.sort(d2))

    def test_compute_pair_vector_for_molecule(self, graph_CH4):
        s2, g2, state2 = graph_CH4
        bv, bd = compute_pair_vector_and_distance(g2)
        g2.edata["bond_vec"] = bv
        d = torch.linalg.norm(g2.edata["bond_vec"], axis=1)

        d2 = np.array(
            [
                1.089,
                1.089,
                1.089,
                1.089,
                1.089,
                1.089,
                1.089,
                1.089,
                1.77833,
                1.77833,
                1.77833,
                1.77833,
                1.77833,
                1.77833,
                1.77833,
                1.77833,
                1.77833,
                1.77833,
                1.77833,
                1.77833,
            ]
        )

        np.testing.assert_array_almost_equal(np.sort(d), np.sort(d2))

    def test_compute_angle(self, graph_Mo, graph_CH4):
        s1, g1, state1 = graph_Mo
        bv, bd = compute_pair_vector_and_distance(g1)
        g1.edata["bond_vec"] = bv
        g1.edata["bond_dist"] = bd
        cos_loop = _calculate_cos_loop(g1, 4.0)

        line_graph = create_line_graph(g1, 4.0)
        line_graph.apply_edges(compute_theta_and_phi)
        np.testing.assert_array_almost_equal(
            np.sort(np.array(cos_loop)), np.sort(np.array(line_graph.edata["cos_theta"]))
        )

        # test only compute theta
        line_graph.apply_edges(compute_theta)
        np.testing.assert_array_almost_equal(
            np.sort(np.arccos(np.array(cos_loop))), np.sort(np.array(line_graph.edata["theta"]))
        )

        # test only compute theta with cosine
        _ = line_graph.edata.pop("cos_theta")
        line_graph.apply_edges(partial(compute_theta, cosine=True))
        np.testing.assert_array_almost_equal(
            np.sort(np.array(cos_loop)), np.sort(np.array(line_graph.edata["cos_theta"]))
        )

        s2, g2, state2 = graph_CH4

        bv, bd = compute_pair_vector_and_distance(g2)
        g2.edata["bond_vec"] = bv
        g2.edata["bond_dist"] = bd
        cos_loop = _calculate_cos_loop(g2, 2.0)

        line_graph = create_line_graph(g2, 2.0)
        line_graph.apply_edges(compute_theta_and_phi)
        np.testing.assert_array_almost_equal(
            np.sort(np.array(cos_loop)), np.sort(np.array(line_graph.edata["cos_theta"]))
        )

<<<<<<< HEAD

@pytest.mark.parametrize("keep_ndata", [True, False])
@pytest.mark.parametrize("keep_edata", [True, False])
def test_remove_edges_by_features(graph_Mo, keep_ndata, keep_edata):
    s1, g1, state1 = graph_Mo
    bv, bd = compute_pair_vector_and_distance(g1)
    g1.edata["bond_vec"] = bv
    g1.edata["bond_dist"] = bd

    new_cutoff = 3.0
    converter = Structure2Graph(element_types=get_element_list([s1]), cutoff=new_cutoff)
    g2, state2 = converter.get_graph(s1)

    # remove edges by features
    new_g = remove_edges_by_features(
        g1, "bond_dist", condition=lambda x: x > new_cutoff, keep_ndata=keep_ndata, keep_edata=keep_edata
    )

    assert new_g.num_edges() == g2.num_edges()
    assert new_g.num_nodes() == g2.num_nodes()

    if keep_ndata:
        assert new_g.ndata.keys() == g1.ndata.keys()

    if keep_edata:
        assert new_g.edata.keys() == g1.edata.keys()
        assert new_g.edata["bond_vec"].shape[1] == g1.edata["bond_vec"].shape[1]
=======
        # test only compute theta
        line_graph.apply_edges(compute_theta)
        np.testing.assert_array_almost_equal(
            np.sort(np.arccos(np.array(cos_loop))), np.sort(np.array(line_graph.edata["theta"]))
        )

        # test only compute theta with cosine
        _ = line_graph.edata.pop("cos_theta")
        line_graph.apply_edges(partial(compute_theta, cosine=True))
        np.testing.assert_array_almost_equal(
            np.sort(np.array(cos_loop)), np.sort(np.array(line_graph.edata["cos_theta"]))
        )
>>>>>>> 9df15966
<|MERGE_RESOLUTION|>--- conflicted
+++ resolved
@@ -1,10 +1,7 @@
 from __future__ import annotations
 
-<<<<<<< HEAD
 import pytest
-=======
 from functools import partial
->>>>>>> 9df15966
 import numpy as np
 import torch
 
@@ -142,7 +139,19 @@
             np.sort(np.array(cos_loop)), np.sort(np.array(line_graph.edata["cos_theta"]))
         )
 
-<<<<<<< HEAD
+        # test only compute theta
+        line_graph.apply_edges(compute_theta)
+        np.testing.assert_array_almost_equal(
+            np.sort(np.arccos(np.array(cos_loop))), np.sort(np.array(line_graph.edata["theta"]))
+        )
+
+        # test only compute theta with cosine
+        _ = line_graph.edata.pop("cos_theta")
+        line_graph.apply_edges(partial(compute_theta, cosine=True))
+        np.testing.assert_array_almost_equal(
+            np.sort(np.array(cos_loop)), np.sort(np.array(line_graph.edata["cos_theta"]))
+        )
+
 
 @pytest.mark.parametrize("keep_ndata", [True, False])
 @pytest.mark.parametrize("keep_edata", [True, False])
@@ -169,18 +178,4 @@
 
     if keep_edata:
         assert new_g.edata.keys() == g1.edata.keys()
-        assert new_g.edata["bond_vec"].shape[1] == g1.edata["bond_vec"].shape[1]
-=======
-        # test only compute theta
-        line_graph.apply_edges(compute_theta)
-        np.testing.assert_array_almost_equal(
-            np.sort(np.arccos(np.array(cos_loop))), np.sort(np.array(line_graph.edata["theta"]))
-        )
-
-        # test only compute theta with cosine
-        _ = line_graph.edata.pop("cos_theta")
-        line_graph.apply_edges(partial(compute_theta, cosine=True))
-        np.testing.assert_array_almost_equal(
-            np.sort(np.array(cos_loop)), np.sort(np.array(line_graph.edata["cos_theta"]))
-        )
->>>>>>> 9df15966
+        assert new_g.edata["bond_vec"].shape[1] == g1.edata["bond_vec"].shape[1]