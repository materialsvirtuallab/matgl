--- conflicted
+++ resolved
@@ -63,11 +63,8 @@
     model = load_model(this_dir / ".." / ".." / "pretrained_models" / "CHGNet-MPtrj-2024.2.13-11M-PES")
     assert issubclass(model.__class__, torch.nn.Module)
 
-<<<<<<< HEAD
-=======
 
 def test_load_bad_model():
->>>>>>> efbe5699
     with pytest.raises(ValueError, match=r"Bad serialized model or bad model name."):
         load_model("badbadmodelname")
 
